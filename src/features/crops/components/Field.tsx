--- conflicted
+++ resolved
@@ -1,20 +1,11 @@
 import React, { useContext, useState } from "react";
 import classNames from "classnames";
 
-import token from "assets/icons/token.png";
 import selectBox from "assets/ui/select/select_box.png";
 
-<<<<<<< HEAD
 import { Context } from "features/game/GameProvider";
 import { FieldItem, InventoryItemName } from "features/game/lib/types";
-=======
-import {
-  Context,
-  FieldItem,
-  InventoryItemName,
-} from "features/game/GameProvider";
-import { AppIconContext } from 'features/crops/AppIconProvider';
->>>>>>> 7d09ce72
+import { AppIconContext } from "features/crops/AppIconProvider";
 
 import { Soil } from "./Soil";
 import { CropName } from "../lib/crops";
@@ -32,12 +23,8 @@
 export const Field: React.FC<Props> = ({ field, selectedItem, className }) => {
   const [showPopover, setShowPopover] = useState(true);
   const [popover, setPopover] = useState<JSX.Element | null>(null);
-<<<<<<< HEAD
   const { gameService } = useContext(Context);
-=======
-  const { dispatcher } = useContext(Context);
   const { incrementHarvestable } = useContext(AppIconContext);
->>>>>>> 7d09ce72
 
   const displayPopover = async (element: JSX.Element) => {
     setPopover(element);
