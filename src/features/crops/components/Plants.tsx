import React, { useContext, useState } from "react";

import token from "assets/icons/token.png";

import { Box } from "components/ui/Box";
import { OuterPanel } from "components/ui/Panel";
import { Button } from "components/ui/Button";

import { Context } from "features/game/GameProvider";

import { Crop, CROPS } from "../lib/crops";
import { useActor } from "@xstate/react";

interface Props {}

export const Plants: React.FC<Props> = ({}) => {
  const [selected, setSelected] = useState<Crop>(CROPS.Sunflower);

  const { gameService } = useContext(Context);
  const [
    {
      context: { state },
    },
  ] = useActor(gameService);

  const inventory = state.inventory;

<<<<<<< HEAD
  const sell = () => {
    gameService.send("item.sell", {
=======
  const sell = (amount = 1) => {
    dispatcher({
      type: "item.sell",
>>>>>>> 7d09ce72
      item: selected.name,
      amount,
    });
  };

  const lessPlants = (amount = 1) => (inventory[selected.name] || 0) < amount;

  return (
    <div className="flex">
      <div className="w-3/5 flex  flex-wrap h-fit">
        {Object.values(CROPS).map((item) => (
          <Box
            isSelected={selected.name === item.name}
            key={item.name}
            onClick={() => setSelected(item)}
            image={item.images.shop}
            count={inventory[item.name]}
          />
        ))}
      </div>
      <OuterPanel className="flex-1 w-1/3">
        <div className="flex flex-col justify-center items-center p-2 ">
          <span className="text-base text-shadow">{selected.name}</span>
          <img
            src={selected.images.shop}
            className="w-12"
            alt={selected.name}
          />
          <span className="text-xs text-shadow text-center mt-2">
            {selected.description}
          </span>

          <div className="border-t border-white w-full mt-2 pt-1">
            <div className="flex justify-center items-end">
              <img src={token} className="h-5 mr-1" />
              <span className="text-xs text-shadow text-center mt-2 ">
                {`$${selected.sellPrice}`}
              </span>
            </div>
          </div>
          <Button
            disabled={lessPlants()}
            className="text-xs mt-1"
            onClick={() => sell()}
          >
            Sell 1
          </Button>
          <Button
            disabled={lessPlants(10)}
            className="text-xs mt-1"
            onClick={() => sell(10)}
          >
            Sell 10
          </Button>
        </div>
      </OuterPanel>
    </div>
  );
};<|MERGE_RESOLUTION|>--- conflicted
+++ resolved
@@ -25,14 +25,8 @@
 
   const inventory = state.inventory;
 
-<<<<<<< HEAD
-  const sell = () => {
+  const sell = (amount = 1) => {
     gameService.send("item.sell", {
-=======
-  const sell = (amount = 1) => {
-    dispatcher({
-      type: "item.sell",
->>>>>>> 7d09ce72
       item: selected.name,
       amount,
     });
