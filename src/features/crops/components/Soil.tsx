--- conflicted
+++ resolved
@@ -6,12 +6,8 @@
 import { getTimeLeft } from "lib/utils/time";
 
 import { ProgressBar } from "components/ui/ProgressBar";
-<<<<<<< HEAD
 import { FieldItem } from "features/game/lib/types";
-=======
-import { FieldItem } from "features/game/GameProvider";
-import { AppIconContext } from 'features/crops/AppIconProvider';
->>>>>>> 7d09ce72
+import { AppIconContext } from "features/crops/AppIconProvider";
 
 import { CROPS } from "../lib/crops";
 
@@ -35,7 +31,7 @@
       return () => {
         window.clearInterval(interval);
         setBadgeUpdated(false); // prevent crop+seed bug
-      }
+      };
     }
   }, [field]);
 
