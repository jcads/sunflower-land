import { NFT, NFTs, Tool, TOOLS } from "features/blacksmith/lib/craftables";
import { SeedName, SEEDS } from "features/crops/lib/crops";
import { GameState, InventoryItemName } from "../GameProvider";

export type CraftAction = {
  type: "item.crafted";
  item: InventoryItemName;
  amount: number;
};

export type CraftableName = NFT | Tool | SeedName;

export type Craftable = {
  name: CraftableName;
  image: any;
  description: string;
  price: number;
  ingredients: {
    item: InventoryItemName;
    amount: number;
  }[];
  limit?: number;
  amountLeft?: number;
  disabled?: boolean;
  type?: "NFT";
  requires?: InventoryItemName;
};

export const CRAFTABLES: Record<CraftableName, Craftable> = {
  ...TOOLS,
  ...NFTs,
  ...SEEDS,
};

function isCraftable(item: InventoryItemName): item is CraftableName {
  return (item as CraftableName) in CRAFTABLES;
}

export function craft(state: GameState, action: CraftAction) {
  if (!isCraftable(action.item)) {
    throw new Error(`This item is not craftable: ${action.item}`);
  }

  const item = CRAFTABLES[action.item];
  const totalExpenses = item.price * action.amount;

<<<<<<< HEAD
  if (state.balance < totalExpenses) {
=======
  const isLocked = item.requires && !state.inventory[item.requires];
  if (isLocked) {
    throw new Error(`Missing ${item.requires}`);
  }

  if (state.balance < item.price) {
>>>>>>> 74bda524
    throw new Error("Insufficient tokens");
  }

  const subtractedInventory = item.ingredients.reduce(
    (inventory, ingredient) => {
      const count = inventory[ingredient.item] || 0;
      const totalAmount = ingredient.amount * action.amount;

      if (count < totalAmount) {
        throw new Error(`Insufficient ingredient: ${ingredient.item}`);
      }

      return {
        ...inventory,
        [ingredient.item]: count - totalAmount,
      };
    },
    state.inventory
  );

  return {
    ...state,
    balance: state.balance - totalExpenses,
    inventory: {
      ...subtractedInventory,
      [action.item]: (state.inventory[action.item] || 0) + action.amount,
    },
  };
}<|MERGE_RESOLUTION|>--- conflicted
+++ resolved
@@ -44,16 +44,12 @@
   const item = CRAFTABLES[action.item];
   const totalExpenses = item.price * action.amount;
 
-<<<<<<< HEAD
-  if (state.balance < totalExpenses) {
-=======
   const isLocked = item.requires && !state.inventory[item.requires];
   if (isLocked) {
     throw new Error(`Missing ${item.requires}`);
   }
 
-  if (state.balance < item.price) {
->>>>>>> 74bda524
+  if (state.balance < totalExpenses) {
     throw new Error("Insufficient tokens");
   }
 
