/**
 * A wrapper that provides game state and dispatches events
 */
import { useState } from "react";
import { useActor, useInterpret } from "@xstate/react";
import React, { useContext } from "react";

import * as Auth from "features/auth/lib/Provider";
import { cacheShortcuts, getShortcuts } from "features/hud/lib/shortcuts";

import { startGame, MachineInterpreter } from "./lib/gameMachine";
import { InventoryItemName } from "./lib/types";

interface GameContext {
  shortcutItem: (item: InventoryItemName) => void;
  selectedItem?: InventoryItemName;
  gameService: MachineInterpreter;
}

export const Context = React.createContext<GameContext>({} as GameContext);

export const GameProvider: React.FC = ({ children }) => {
  const { authService } = useContext(Auth.Context);
  const [authState] = useActor(authService);

  const gameService = useInterpret(startGame(authState.context));
  console.log({ gameService });
  const [shortcuts, setShortcuts] = useState<InventoryItemName[]>(
    getShortcuts()
  );

<<<<<<< HEAD
  // const dispatcher = React.useCallback(
  //   (action: GameEvent) => {
  //     const newState = processEvent(state, action);

  //     const actions = [
  //       ...state.actions,
  //       {
  //         ...action,
  //         createdAt: new Date(),
  //       },
  //     ];

  //     setState({
  //       ...newState,
  //       actions,
  //     });
  //     return newState;
  //   },
  //   [state]
  // );
=======
  const [state, setState] = useState<GameState>({
    balance: 50,
    fields: EMPTY_FIELDS,
    inventory: {
      "Sunflower Seed": 2,
      Wood: 11,
      Gold: 2,
      Sunflower: 30,
      Cauliflower: 20,
      Radish: 5,
    },
    level: 0,
    actions: [],
  });

  const dispatcher = React.useCallback(
    (action: GameEvent) => {
      const newState = processEvent(state, action);

      const actions = [
        ...state.actions,
        {
          ...action,
          createdAt: new Date(),
        },
      ];

      setState({
        ...newState,
        actions,
      });
      return newState;
    },
    [state]
  );
>>>>>>> 7d09ce72

  const shortcutItem = (item: InventoryItemName) => {
    const items = cacheShortcuts(item);
    setShortcuts(items);
  };

  const selectedItem = shortcuts.length > 0 ? shortcuts[0] : undefined;

  return (
    <Context.Provider value={{ shortcutItem, selectedItem, gameService }}>
      {children}
    </Context.Provider>
  );
};<|MERGE_RESOLUTION|>--- conflicted
+++ resolved
@@ -29,65 +29,6 @@
     getShortcuts()
   );
 
-<<<<<<< HEAD
-  // const dispatcher = React.useCallback(
-  //   (action: GameEvent) => {
-  //     const newState = processEvent(state, action);
-
-  //     const actions = [
-  //       ...state.actions,
-  //       {
-  //         ...action,
-  //         createdAt: new Date(),
-  //       },
-  //     ];
-
-  //     setState({
-  //       ...newState,
-  //       actions,
-  //     });
-  //     return newState;
-  //   },
-  //   [state]
-  // );
-=======
-  const [state, setState] = useState<GameState>({
-    balance: 50,
-    fields: EMPTY_FIELDS,
-    inventory: {
-      "Sunflower Seed": 2,
-      Wood: 11,
-      Gold: 2,
-      Sunflower: 30,
-      Cauliflower: 20,
-      Radish: 5,
-    },
-    level: 0,
-    actions: [],
-  });
-
-  const dispatcher = React.useCallback(
-    (action: GameEvent) => {
-      const newState = processEvent(state, action);
-
-      const actions = [
-        ...state.actions,
-        {
-          ...action,
-          createdAt: new Date(),
-        },
-      ];
-
-      setState({
-        ...newState,
-        actions,
-      });
-      return newState;
-    },
-    [state]
-  );
->>>>>>> 7d09ce72
-
   const shortcutItem = (item: InventoryItemName) => {
     const items = cacheShortcuts(item);
     setShortcuts(items);
