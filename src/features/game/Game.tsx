import React, { useContext, useEffect } from "react";
import { Modal } from "react-bootstrap";
import { useActor } from "@xstate/react";

import { Hud } from "features/hud/Hud";
import { Crops } from "features/crops/Crops";
import { Blacksmith } from "features/blacksmith/Blacksmith";
import { Mail } from "features/mail/Mail";
import { Water } from "features/water/Water";
import { Loading } from "features/auth/components";
import { Animals } from "features/animals/Animals";
import { WishingWell } from "features/wishingWell/WishingWell";

import { useInterval } from "lib/utils/useInterval";

import { Context } from "./GameProvider";
import { Panel } from "components/ui/Panel";
import { ToastManager } from "./toast/ToastManager";

import { GameError } from "./components/GameError";
import { Decorations } from "./components/Decorations";
import { Minting } from "./components/Minting";
import { Success } from "./components/Success";
import { Syncing } from "./components/Syncing";
import { Withdrawing } from "./components/Withdrawing";
import { Quarry } from "features/quarry/Quarry";
import { StateValues } from "./lib/gameMachine";
<<<<<<< HEAD
import { useTour } from "@reactour/tour";
=======
import { TeamDonation } from "features/teamDonation/TeamDonation";
>>>>>>> 3ec154f5

const AUTO_SAVE_INTERVAL = 1000 * 30; // autosave every 30 seconds
const SHOW_MODAL: Record<StateValues, boolean> = {
  loading: true,
  playing: false,
  touring: false,
  readonly: false,
  autosaving: false,
  minting: true,
  success: true,
  syncing: true,
  withdrawing: true,
  error: true,
};

export const Game: React.FC = () => {
  const { gameService } = useContext(Context);
  const [gameState, send] = useActor(gameService);
  const { setIsOpen: openTour } = useTour();

  useInterval(() => send("SAVE"), AUTO_SAVE_INTERVAL);

  useEffect(() => {
    const handleBeforeUnload = (event: BeforeUnloadEvent) => {
      if (gameState.context.actions.length === 0) return;

      event.preventDefault();
      event.returnValue = "";
    };

    window.addEventListener("beforeunload", handleBeforeUnload);

    // cleanup on every gameState update
    return () => {
      window.removeEventListener("beforeunload", handleBeforeUnload);
    };
  }, [gameState]);

  useEffect(() => {
    if (gameState.matches("touring")) {
      openTour(true);
    }
  }, [gameState]);

  return (
    <>
      <ToastManager />

      <Modal show={SHOW_MODAL[gameState.value as StateValues]} centered>
        <Panel className="text-shadow">
          {gameState.matches("loading") && <Loading />}
          {gameState.matches("error") && <GameError />}
          {gameState.matches("minting") && <Minting />}
          {gameState.matches("success") && <Success />}
          {gameState.matches("syncing") && <Syncing />}
          {gameState.matches("withdrawing") && <Withdrawing />}
        </Panel>
      </Modal>

      <Hud />
      <TeamDonation />
      <Blacksmith />
      <WishingWell />
      <Mail />
      <Crops />
      <Water />
      <Animals />
      <Decorations />
      <Quarry />
    </>
  );
};<|MERGE_RESOLUTION|>--- conflicted
+++ resolved
@@ -25,11 +25,8 @@
 import { Withdrawing } from "./components/Withdrawing";
 import { Quarry } from "features/quarry/Quarry";
 import { StateValues } from "./lib/gameMachine";
-<<<<<<< HEAD
 import { useTour } from "@reactour/tour";
-=======
 import { TeamDonation } from "features/teamDonation/TeamDonation";
->>>>>>> 3ec154f5
 
 const AUTO_SAVE_INTERVAL = 1000 * 30; // autosave every 30 seconds
 const SHOW_MODAL: Record<StateValues, boolean> = {
