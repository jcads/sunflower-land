import { GameState } from "../types/game";

export const GRID_WIDTH_PX = 42;

export const INITIAL_FARM: GameState = {
<<<<<<< HEAD
  balance: 10,
=======
  id: 1,
  balance: new Decimal(fromWei("5999999999999999990")),
>>>>>>> 6714126f
  fields: [
    {
      fieldIndex: 0,
      crop: {
        name: "Sunflower",
        plantedAt: 0,
      },
    },
    {
      fieldIndex: 1,
      crop: {
        name: "Sunflower",
        plantedAt: 0,
      },
    },
    {
      fieldIndex: 2,
      crop: {
        name: "Sunflower",
        plantedAt: 0,
      },
    },
    {
      fieldIndex: 3,
    },
    {
      fieldIndex: 4,
    },
    {
      fieldIndex: 5,
      crop: {
        name: "Carrot",
        plantedAt: 0,
      },
    },
    {
      fieldIndex: 6,
      crop: {
        name: "Cabbage",
        plantedAt: 0,
      },
    },
    {
      fieldIndex: 7,
    },
    {
      fieldIndex: 8,
    },
    {
      fieldIndex: 9,
    },
    {
      fieldIndex: 10,
      crop: {
        name: "Cauliflower",
        plantedAt: 0,
      },
    },
    {
      fieldIndex: 11,
      crop: {
        name: "Beetroot",
        plantedAt: 0,
      },
    },
    {
      fieldIndex: 12,
    },
    {
      fieldIndex: 13,
    },
    {
      fieldIndex: 14,
    },
    {
      fieldIndex: 15,
    },
    {
      fieldIndex: 16,
      crop: {
        name: "Parsnip",
        plantedAt: 0,
      },
    },
    {
      fieldIndex: 17,
      crop: {
        name: "Radish",
        plantedAt: 0,
      },
    },
    {
      fieldIndex: 18,
    },
    {
      fieldIndex: 19,
    },
    {
      fieldIndex: 20,
    },
    {
      fieldIndex: 21,
    },
  ],
  inventory: {
    "Sunflower Seed": 3,
    "Pumpkin Soup": 1,
<<<<<<< HEAD
=======
    "Roasted Cauliflower": 1,
    "Wood": 10,
    "Stone": 20
>>>>>>> 6714126f
  },
};<|MERGE_RESOLUTION|>--- conflicted
+++ resolved
@@ -1,126 +1,52 @@
+import Decimal from "decimal.js-light";
+import { fromWei } from "web3-utils";
 import { GameState } from "../types/game";
 
 export const GRID_WIDTH_PX = 42;
 
 export const INITIAL_FARM: GameState = {
-<<<<<<< HEAD
-  balance: 10,
-=======
   id: 1,
-  balance: new Decimal(fromWei("5999999999999999990")),
->>>>>>> 6714126f
-  fields: [
-    {
-      fieldIndex: 0,
-      crop: {
-        name: "Sunflower",
-        plantedAt: 0,
-      },
+  balance: new Decimal(fromWei("2999999999999999990")),
+  fields: {
+    0: {
+      name: "Sunflower",
+      plantedAt: 0,
     },
-    {
-      fieldIndex: 1,
-      crop: {
-        name: "Sunflower",
-        plantedAt: 0,
-      },
+    1: {
+      name: "Sunflower",
+      plantedAt: 0,
     },
-    {
-      fieldIndex: 2,
-      crop: {
-        name: "Sunflower",
-        plantedAt: 0,
-      },
+    2: {
+      name: "Sunflower",
+      plantedAt: 0,
     },
-    {
-      fieldIndex: 3,
+    5: {
+      name: "Carrot",
+      plantedAt: 0,
     },
-    {
-      fieldIndex: 4,
+    6: {
+      name: "Cabbage",
+      plantedAt: 0,
     },
-    {
-      fieldIndex: 5,
-      crop: {
-        name: "Carrot",
-        plantedAt: 0,
-      },
+    10: {
+      name: "Cauliflower",
+      plantedAt: 0,
     },
-    {
-      fieldIndex: 6,
-      crop: {
-        name: "Cabbage",
-        plantedAt: 0,
-      },
+    11: {
+      name: "Beetroot",
+      plantedAt: 0,
     },
-    {
-      fieldIndex: 7,
+    16: {
+      name: "Parsnip",
+      plantedAt: 0,
     },
-    {
-      fieldIndex: 8,
+    17: {
+      name: "Radish",
+      plantedAt: 0,
     },
-    {
-      fieldIndex: 9,
-    },
-    {
-      fieldIndex: 10,
-      crop: {
-        name: "Cauliflower",
-        plantedAt: 0,
-      },
-    },
-    {
-      fieldIndex: 11,
-      crop: {
-        name: "Beetroot",
-        plantedAt: 0,
-      },
-    },
-    {
-      fieldIndex: 12,
-    },
-    {
-      fieldIndex: 13,
-    },
-    {
-      fieldIndex: 14,
-    },
-    {
-      fieldIndex: 15,
-    },
-    {
-      fieldIndex: 16,
-      crop: {
-        name: "Parsnip",
-        plantedAt: 0,
-      },
-    },
-    {
-      fieldIndex: 17,
-      crop: {
-        name: "Radish",
-        plantedAt: 0,
-      },
-    },
-    {
-      fieldIndex: 18,
-    },
-    {
-      fieldIndex: 19,
-    },
-    {
-      fieldIndex: 20,
-    },
-    {
-      fieldIndex: 21,
-    },
-  ],
+  },
   inventory: {
     "Sunflower Seed": 3,
     "Pumpkin Soup": 1,
-<<<<<<< HEAD
-=======
-    "Roasted Cauliflower": 1,
-    "Wood": 10,
-    "Stone": 20
->>>>>>> 6714126f
   },
 };