import React, { useContext, useState } from "react";
import classNames from "classnames";

import cancel from "assets/icons/cancel.png";
import fruitPatch from "assets/fruit/fruit_patch.png";

import { POPOVER_TIME_MS } from "features/game/lib/constants";
import { Context } from "features/game/GameProvider";
import { useActor } from "@xstate/react";
import { ITEM_DETAILS } from "features/game/types/images";
import { ToastContext } from "features/game/toast/ToastQueueProvider";
import { plantAudio, harvestAudio, treeFallAudio } from "lib/utils/sfx";
import { FruitName } from "features/game/types/fruits";
import { FruitTree } from "./FruitTree";
<<<<<<< HEAD
=======
import { FRUIT_LIFECYCLE } from "./fruits";
import { hasFeatureAccess } from "lib/flags";
import { setImageWidth } from "lib/images";
import Decimal from "decimal.js-light";
import { getRequiredAxeAmount } from "features/game/events/landExpansion/fruitTreeRemoved";
>>>>>>> 91936410

interface Props {
  fruitPatchIndex: number;
  expansionIndex: number;
}

export const FruitPatch: React.FC<Props> = ({
  fruitPatchIndex,
  expansionIndex,
}) => {
  const { gameService, selectedItem } = useContext(Context);
  const [game] = useActor(gameService);
  const { setToast } = useContext(ToastContext);
  const [infoToShow, setInfoToShow] = useState<"error" | "info">("error");
  const [showInfo, setShowInfo] = useState(false);
  const [playAnimation, setPlayAnimation] = useState(false);
  const expansion = game.context.state.expansions[expansionIndex];
  const patch = expansion.fruitPatches?.[fruitPatchIndex];

  const fruit = patch && patch.fruit;

  const playing = game.matches("playing") || game.matches("autosaving");

  const displayInformation = async () => {
    // First click show error
    // Second click show panel with information
    setShowInfo(true);
    await new Promise((resolve) => setTimeout(resolve, POPOVER_TIME_MS));
    setShowInfo(false);

    infoToShow === "error" ? setInfoToShow("info") : setInfoToShow("error");
  };

  const harvestFruit = () => {
    if (!fruit) return;
    try {
      const newState = gameService.send("fruit.harvested", {
        index: fruitPatchIndex,
        expansionIndex,
      });

      if (!newState.matches("hoarding")) {
        harvestAudio.play();
        setPlayAnimation(true);
        setToast({
          icon: ITEM_DETAILS[fruit.name].image,
          content: `+${fruit.amount || 1}`,
        });
      }
    } catch (e: any) {
      displayInformation();
    }
  };

  const removeTree = () => {
    try {
      const { inventory, collectibles } = game.context.state;

      const axesNeeded = getRequiredAxeAmount(
        fruit?.name as FruitName,
        inventory,
        collectibles
      );
      const axeAmount = inventory.Axe || new Decimal(0);

      // Has enough axes to chop the tree
      const hasAxes =
        (selectedItem === "Axe" || axesNeeded.eq(0)) &&
        axeAmount.gte(axesNeeded);

      if (!hasAxes) {
        return displayInformation();
      }

      const newState = gameService.send("fruitTree.removed", {
        index: fruitPatchIndex,
        expansionIndex,
        selectedItem: selectedItem,
      });

      if (!newState.matches("hoarding")) {
        treeFallAudio.play();
        setPlayAnimation(true);

        setToast({
          icon: ITEM_DETAILS.Axe.image,
          content: `-1`,
        });
        setToast({
          icon: ITEM_DETAILS.Wood.image,
          content: `+1`,
        });
      }
    } catch (e: any) {
      displayInformation();
    }
  };

  const plantTree = () => {
    try {
      gameService.send("fruit.planted", {
        index: fruitPatchIndex,
        expansionIndex,
        seed: selectedItem,
      });

      plantAudio.play();

      setToast({
        icon: ITEM_DETAILS[selectedItem as FruitName].image,
        content: `-1`,
      });
    } catch (e: any) {
      // TODO - catch more elaborate errors
      displayInformation();
    }
  };

  const showError = showInfo && infoToShow === "error";

  return (
    <div className="w-full h-full relative flex justify-center items-center">
      <div className="absolute w-full h-full flex justify-center">
        <img src={fruitPatch} className="h-full absolute" />
        <FruitTree
          plantedFruit={fruit}
          plantTree={plantTree}
          harvestFruit={harvestFruit}
          removeTree={removeTree}
          onError={displayInformation}
          playing={playing}
          playAnimation={playAnimation}
          showOnClickInfo={showInfo && infoToShow === "info"}
        />
      </div>

      {/* Error Icon */}
      <div
        className={classNames(
          "transition-opacity absolute top-10 w-full z-40 pointer-events-none flex justify-center",
          {
            "opacity-100": showError,
            "opacity-0": !showError,
          }
        )}
      >
        <img className="w-5" src={cancel} />
      </div>
    </div>
  );
};<|MERGE_RESOLUTION|>--- conflicted
+++ resolved
@@ -12,14 +12,8 @@
 import { plantAudio, harvestAudio, treeFallAudio } from "lib/utils/sfx";
 import { FruitName } from "features/game/types/fruits";
 import { FruitTree } from "./FruitTree";
-<<<<<<< HEAD
-=======
-import { FRUIT_LIFECYCLE } from "./fruits";
-import { hasFeatureAccess } from "lib/flags";
-import { setImageWidth } from "lib/images";
 import Decimal from "decimal.js-light";
 import { getRequiredAxeAmount } from "features/game/events/landExpansion/fruitTreeRemoved";
->>>>>>> 91936410
 
 interface Props {
   fruitPatchIndex: number;
