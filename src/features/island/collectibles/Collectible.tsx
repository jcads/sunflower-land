--- conflicted
+++ resolved
@@ -51,7 +51,6 @@
 import { WoodNymphWendy } from "./components/WoodNymphWendy";
 import { ChefBear } from "./components/ChefBear";
 import { ConstructionBear } from "./components/ConstructionBear";
-<<<<<<< HEAD
 import { AngelBear } from "./components/AngelBear";
 import { BearTrap } from "./components/BearTrap";
 import { BrilliantBear } from "./components/BrilliantBumpkin";
@@ -60,9 +59,7 @@
 import { RichBear } from "./components/RichBear";
 import { SunflowerBear } from "./components/SunflowerBear";
 import { BadassBear } from "./components/BadassBear";
-=======
 import { VictoriaSisters } from "./components/VictoriaSisters";
->>>>>>> d0743a5c
 
 interface Prop {
   name: CollectibleName;
