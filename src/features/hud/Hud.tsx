import React from "react";

import {Balance} from "./components/Balance";
import {Inventory} from "./components/Inventory";
import {Menu} from "./components/Menu";
import {Address} from "./components/Address";
import {AudioPlayer} from "components/ui/AudioPlayer";

/**
 * Heads up display - a concept used in games for the small overlayed display of information.
 * Balances, Inventory, actions etc.
 */
export const Hud: React.FC = () => {
  return (
    <>
<<<<<<< HEAD
      <Menu/>
      <Balance/>
      <Inventory/>
      {/* TODO: Pass actual address */}
      <AudioPlayer/>
      <Address address="0xc23Ea4b3fFA70DF89874ff65759031d78e40251d"/>
=======
      <Menu />
      <Balance />
      <Inventory />
      <Address />
>>>>>>> da8371d5
    </>
  );
};<|MERGE_RESOLUTION|>--- conflicted
+++ resolved
@@ -13,19 +13,11 @@
 export const Hud: React.FC = () => {
   return (
     <>
-<<<<<<< HEAD
       <Menu/>
       <Balance/>
       <Inventory/>
-      {/* TODO: Pass actual address */}
       <AudioPlayer/>
-      <Address address="0xc23Ea4b3fFA70DF89874ff65759031d78e40251d"/>
-=======
-      <Menu />
-      <Balance />
-      <Inventory />
       <Address />
->>>>>>> da8371d5
     </>
   );
 };