--- conflicted
+++ resolved
@@ -6,10 +6,7 @@
 import { Menu } from "./components/Menu";
 import { Address } from "./components/Address";
 import { AudioPlayer } from "components/ui/AudioPlayer";
-<<<<<<< HEAD
 import { ScreenshotButton } from "./components/ScreenshotButton";
-=======
->>>>>>> 4091a8e1
 
 /**
  * Heads up display - a concept used in games for the small overlayed display of information.
@@ -17,23 +14,13 @@
  */
 export const Hud: React.FC = () => {
   return (
-<<<<<<< HEAD
     <div data-html2canvas-ignore="true" aria-label="Hud">
-      <Menu />
-      <Balance />
-      <Inventory />
-      <ScreenshotButton />
-      <AudioPlayer />
-      <Address />
-    </div>
-=======
-    <>
       <Menu/>
       <Balance/>
       <Inventory/>
+      <ScreenshotButton />
       <AudioPlayer/>
       {metamask.myAccount && <Address />}
-    </>
->>>>>>> 4091a8e1
+    </div>
   );
 };