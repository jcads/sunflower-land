--- conflicted
+++ resolved
@@ -157,7 +157,6 @@
                 <img src={water} className="w-4 ml-2" alt="water" />
               </Button>
             </li>
-<<<<<<< HEAD
             {!gameState.matches("readonly") && (
               <>
                 <li className="p-1">
@@ -173,20 +172,6 @@
                 </li>
               </>
             )}
-=======
-            <li className="p-1">
-              {/* <Button onClick={syncOnChain}> */}
-              <Button onClick={syncOnChain}>
-                <span className="text-sm">Sync on chain</span>
-              </Button>
-            </li>
-            <li className="p-1">
-              <Button onClick={withdraw}>
-                <span className="text-sm">Withdraw</span>
-                <img src={token} className="w-4 ml-2" alt="token" />
-              </Button>
-            </li>
->>>>>>> af9c4152
           </ul>
         </div>
       </OuterPanel>
