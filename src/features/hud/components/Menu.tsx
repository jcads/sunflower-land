import React, { useContext, useEffect, useRef, useState } from "react";
import { useActor } from "@xstate/react";

import { Button } from "components/ui/Button";
import { OuterPanel, Panel } from "components/ui/Panel";

import { Section, useScrollIntoView } from "lib/utils/useScrollIntoView";
import * as Auth from "features/auth/lib/Provider";
import { sync } from "features/game/actions/sync";
import { Context } from "features/game/GameProvider";

import { Withdraw } from "./Withdraw";
import { Modal } from "react-bootstrap";

import mobileMenu from "assets/icons/hamburger_menu.png";
import questionMark from "assets/icons/expression_confused.png";
import radish from "assets/icons/radish.png";
import water from "assets/icons/expression_working.png";
import token from "assets/icons/token.gif";
import timer from "assets/icons/timer.png";
<<<<<<< HEAD
import { useTour } from "@reactour/tour";
import { TourStep } from "features/game/lib/Tour";
=======
import { canSync } from "features/game/lib/whitelist";
import { metamask } from "lib/blockchain/metamask";
>>>>>>> 3ec154f5

const NETWORK = import.meta.env.VITE_NETWORK;

export const Menu = () => {
  const {
    isOpen: tourIsOpen,
    setCurrentStep: setCurrentTourStep,
    setIsOpen: setTourIsOpen,
  } = useTour();
  const { authService } = useContext(Auth.Context);
  const { gameService } = useContext(Context);
  const [authState] = useActor(authService);
  const [gameState, send] = useActor(gameService);

  const [menuOpen, setMenuOpen] = React.useState(false);
  const [scrollIntoView] = useScrollIntoView();

  const [showWithdrawModal, setShowWithdrawModal] = React.useState(false);
  const [showComingSoon, setShowComingSoon] = React.useState(false);

  const ref = useRef<HTMLDivElement>(null);

  const handleMenuClick = () => {
    setMenuOpen(!menuOpen);
    if (tourIsOpen) {
      setCurrentTourStep(TourStep.sync);
    }
  };

  const handleNavigationClick = (section: Section) => {
    scrollIntoView(section);

    setMenuOpen(false);
  };

  const handleAboutClick = () => {
    window.open("https://docs.sunflower-land.com/", "_blank");
    setMenuOpen(false);
  };

  const handleClick = (e: Event) => {
    // inside click
    if (ref?.current?.contains(e.target as Node)) return;
    // outside click
    setMenuOpen(false);
  };

  const withdraw = () => {
    if (!canSync(metamask.myAccount as string)) {
      setShowComingSoon(true);
      setMenuOpen(false);
      return;
    }
    setShowWithdrawModal(true);
    setMenuOpen(false);
  };

  // TODO - Remove function when withdraw and Sync on Chain functionalities are implemnented
  const handleComingSoonModal = () => {
    setShowComingSoon(true);
    setMenuOpen(false);
  };

  // Handles closing the menu if someone clicks outside
  useEffect(() => {
    document.addEventListener("mousedown", handleClick);
    document.addEventListener("touchstart", handleClick);

    return () => {
      document.removeEventListener("mousedown", handleClick);
      document.addEventListener("touchstart", handleClick);
    };
  }, []);

  const onTourEnd = () => {
    setTourIsOpen(false);
    send("TOUR_COMPLETE");
  };

  const syncOnChain = async () => {
    if (!canSync(metamask.myAccount as string)) {
      setShowComingSoon(true);
      setMenuOpen(false);
      return;
    }

    if (tourIsOpen) {
      onTourEnd();
    } else {
      gameService.send("SYNC");
    }
  };

  const autosave = async () => {
    gameService.send("SAVE");

    if (tourIsOpen) {
      setCurrentTourStep(TourStep.openMenu);
    }
  };

  const goBack = () => {
    authService.send("RETURN");
  };

  return (
    <div
      ref={ref}
      className="w-5/12 sm:w-auto fixed top-2 left-2 z-50 shadow-lg"
      id="menu"
    >
      <OuterPanel>
        <div className="flex justify-center p-1">
          <Button
            className="mr-2 bg-brown-200 active:bg-brown-200 open-menu"
            onClick={handleMenuClick}
          >
            <img
              className="md:hidden w-6"
              src={mobileMenu}
              alt="hamburger-menu"
            />
            <span className="hidden md:flex">Menu</span>
          </Button>
          {!gameState.matches("readonly") && (
            <Button onClick={autosave} className="save">
              {gameState.matches("autosaving") ? (
                <img src={timer} className="animate-pulsate" alt="saving" />
              ) : (
                <span>Save</span>
              )}
            </Button>
          )}
          {gameState.matches("readonly") && (
            <Button onClick={goBack}>
              <span>Back</span>
            </Button>
          )}
        </div>
        <div
          className={`transition-all ease duration-200 ${
            menuOpen ? "max-h-80" : "max-h-0"
          }`}
        >
          <ul
            className={`list-none pt-1 transition-all ease duration-200 origin-top ${
              menuOpen ? "scale-y-1" : "scale-y-0"
            }`}
          >
            <li className="p-1">
              <Button onClick={handleAboutClick}>
                <span className="sm:text-sm">About</span>
                <img
                  src={questionMark}
                  className="w-3 ml-2"
                  alt="question-mark"
                />
              </Button>
            </li>
            <li className="p-1">
              <Button onClick={() => handleNavigationClick(Section.Crops)}>
                <span className="sm:text-sm">Crops</span>
                <img src={radish} className="w-4 ml-2" alt="crop" />
              </Button>
            </li>
            <li className="p-1">
              <Button onClick={() => handleNavigationClick(Section.Water)}>
                <span className="sm:text-sm">Water</span>
                <img src={water} className="w-4 ml-2" alt="water" />
              </Button>
            </li>
            {!gameState.matches("readonly") && (
              <>
                <li className="p-1">
                  <Button onClick={syncOnChain}>
                    <span className="text-sm">Sync on chain</span>
                  </Button>
                </li>
                <li className="p-1">
                  <Button onClick={withdraw}>
                    <span className="text-sm">Withdraw</span>
                    <img src={token} className="w-4 ml-2" alt="token" />
                  </Button>
                </li>
              </>
            )}
          </ul>
        </div>
      </OuterPanel>

      <Withdraw
        isOpen={showWithdrawModal}
        onClose={() => setShowWithdrawModal(false)}
      />

      {/* TODO - To be deleted when withdraw and "Sync on chain" are implemented */}
      <Modal
        show={showComingSoon}
        onHide={() => setShowComingSoon(false)}
        centered
      >
        <Panel>Coming soon!</Panel>
      </Modal>
    </div>
  );
};<|MERGE_RESOLUTION|>--- conflicted
+++ resolved
@@ -18,13 +18,10 @@
 import water from "assets/icons/expression_working.png";
 import token from "assets/icons/token.gif";
 import timer from "assets/icons/timer.png";
-<<<<<<< HEAD
 import { useTour } from "@reactour/tour";
 import { TourStep } from "features/game/lib/Tour";
-=======
 import { canSync } from "features/game/lib/whitelist";
 import { metamask } from "lib/blockchain/metamask";
->>>>>>> 3ec154f5
 
 const NETWORK = import.meta.env.VITE_NETWORK;
 
