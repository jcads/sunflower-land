import React, { useContext } from "react";
import { useActor } from "@xstate/react";
import { Box } from "components/ui/Box";
import { OuterPanel, Panel } from "components/ui/Panel";
import { Context } from "features/game/GameProvider";
import { ITEM_DETAILS } from "features/game/types/images";
import { InventoryItemName } from "features/game/types/game";
<<<<<<< HEAD
import { KNOWN_IDS, CATEGORY_ID, CATEGORY } from "features/game/types";
import React, { useContext, useState, useRef } from "react";
import { Tab } from "components/ui/Tab";

import close from "assets/icons/close.png";
import arrowLeft from "assets/icons/arrow_left.png";
import arrowRight from "assets/icons/arrow_right.png";
import seed from "assets/crops/beetroot/seed.png";
import crop from "assets/crops/sunflower/crop.png";
import tool from "assets/tools/hammer.png";
import nft from "assets/nfts/gnome.png";
import food from "assets/crops/wheat/flour.png";
import resource from "assets/resources/wood.png";
=======

import close from "assets/icons/close.png";

>>>>>>> 568b6d1d
interface Props {
  onClose: () => void;
}

<<<<<<< HEAD
export const categories: CATEGORY[] = [
  {
    id: 1,
    name: "Seeds",
    img: seed
  },
  {
    id: 2,
    name: "Crops",
    img: crop
  },
  {
    id: 3,
    name: "Tools",
    img: tool
  },
  {
    id: 4,
    name: "NFTs",
    img: nft
  },
  {
    id: 5,
    name: "Foods",
    img: food
  },
  {
    id: 6,
    name: "Resources",
    img: resource
  },
];

=======
>>>>>>> 568b6d1d
export const InventoryItems: React.FC<Props> = ({ onClose }) => {
  const { gameService, selectedItem, shortcutItem } = useContext(Context);
  const scrollDiv = useRef<any>(null);

  const [tab, setTab] = useState<CATEGORY_ID | number>(1);
  // states for drag to scroll
  const [isMouseDown, setIsMouseDown] = useState<Boolean>(false);
  const [startx, setStartx] = useState<number>(0);
  const [scrollLeft, setScrollLeft] = useState<number>(0);

  const [game] = useActor(gameService);
  const inventory = game.context.state.inventory;

  const items = Object.keys(inventory) as InventoryItemName[];
  const validItems = items.filter((itemName) => !!inventory[itemName]);

  const handleMouseDown = (e: React.MouseEvent) => {
    setIsMouseDown(true);
    setStartx(e.pageX - scrollDiv.current.offsetLeft) // initial click
    setScrollLeft(scrollDiv.current.scrollLeft)
  }

  const handleMouseMove = (e: React.MouseEvent) => {
    if (!isMouseDown) return;
    e.preventDefault();
    // calculate everytime we move the mouse
    const x = e.pageX - scrollDiv.current.offsetLeft;
    const dragDistance = x - startx;
    scrollDiv.current.scrollLeft = scrollLeft - dragDistance;
  }

  const handleOnScroll = (e: React.WheelEvent) => {
    e.preventDefault();
    scrollDiv.current.scrollLeft += e.deltaY;
  }

  return (
<<<<<<< HEAD
    <Panel className="pt-5 relative">
      <img
        className="d-block d-lg-none absolute end-0 hover:opacity-80 cursor-pointer h-6"
        style={{top: "-12%"}}
        src={tab === categories.at(-1)?.id ? "" : arrowRight} // check if on last tab
        onClick={() => setTab(tab + 1)}
      />
      <img
        className="d-block d-lg-none absolute hover:opacity-80 cursor-pointer h-6"
        style={{right: "10%", top: "-12%"}}
        src={tab === 1 ? "" : arrowLeft} // check if on 1st tab
        onClick={() => setTab(tab - 1)}
      />
      <img
        src={close}
        className="absolute h-6 cursor-pointer"
        style={{top: "2%", right: "1%", zIndex: "1"}}
        onClick={onClose}
      />
      <div 
        ref={scrollDiv}
        // horizontal drag to scroll
        onMouseDown={handleMouseDown}
        onMouseMove={handleMouseMove}
        onMouseLeave={() => setIsMouseDown(false)}
        onMouseUp={() => setIsMouseDown(false)}
        // using scroll wheel
        onWheel={handleOnScroll}
        className="cursor-drag overflow-hidden flex justify-between absolute top-1.5 left-0.5 right-0 items-center"
      >
        <div className="flex">
          {categories.map((category) => (
            <Tab isActive={tab === category.id} onClick={() => setTab(category.id)}>
              <div>
                <img src={category.img} className="h-5 mr-5" />
              </div>
              <span className="text-sm text-shadow ml-2">{category.name}</span>
            </Tab>
          ))}
        </div>
      </div>

=======
    <Panel className="relative">
      <div className="flex justify-between sm:hidden">
        <span className="text-sm">Your Items</span>
        <img
          src={close}
          className="text-right h-6 cursor-pointer mr-2 mb-1"
          onClick={onClose}
        />
      </div>
>>>>>>> 568b6d1d
      <div className="flex">
        <div className="w-3/5 flex flex-wrap h-fit">
          {validItems.length === 0 && (
            <span className="text-white text-shadow">
              You have no items in your inventory.
            </span>
          )}
          {validItems.map((itemName) => (
            Number(String(KNOWN_IDS[itemName]).charAt(0)) === tab &&
              <Box
                count={inventory[itemName]}
                isSelected={selectedItem === itemName}
                key={itemName}
                onClick={() => shortcutItem(itemName)}
                image={ITEM_DETAILS[itemName].image}
              />
          ))}
        </div>

        <OuterPanel className="flex-1">
          {selectedItem && (
            <div className="flex flex-col justify-center items-center p-2">
              <span className="text-base text-center text-shadow">
                {selectedItem}
              </span>
              <img
                src={ITEM_DETAILS[selectedItem].image}
                className="h-12 w-12"
                alt={selectedItem}
              />
              <span className="text-xs text-shadow text-center mt-2">
                {ITEM_DETAILS[selectedItem].description}
              </span>
            </div>
          )}
        </OuterPanel>
      </div>
    </Panel>
  );
};<|MERGE_RESOLUTION|>--- conflicted
+++ resolved
@@ -1,16 +1,16 @@
-import React, { useContext } from "react";
+import React, { useContext, useState } from "react";
 import { useActor } from "@xstate/react";
 import { Box } from "components/ui/Box";
 import { OuterPanel, Panel } from "components/ui/Panel";
 import { Context } from "features/game/GameProvider";
 import { ITEM_DETAILS } from "features/game/types/images";
 import { InventoryItemName } from "features/game/types/game";
-<<<<<<< HEAD
 import { KNOWN_IDS, CATEGORY_ID, CATEGORY } from "features/game/types";
-import React, { useContext, useState, useRef } from "react";
-import { Tab } from "components/ui/Tab";
 
-import close from "assets/icons/close.png";
+import { SEEDS, CROPS } from "features/game/types/crops";
+import { FOODS, TOOLS, LimitedItem } from "features/game/types/craftables";
+import { RESOURCES } from "features/game/types/resources";
+
 import arrowLeft from "assets/icons/arrow_left.png";
 import arrowRight from "assets/icons/arrow_right.png";
 import seed from "assets/crops/beetroot/seed.png";
@@ -19,159 +19,125 @@
 import nft from "assets/nfts/gnome.png";
 import food from "assets/crops/wheat/flour.png";
 import resource from "assets/resources/wood.png";
-=======
 
 import close from "assets/icons/close.png";
 
->>>>>>> 568b6d1d
 interface Props {
   onClose: () => void;
 }
 
-<<<<<<< HEAD
+// type Tab = "Seeds" | "Crops" | "Tools" | "NFTs" | "Foods" | "Resources";
+
 export const categories: CATEGORY[] = [
   {
     id: 1,
     name: "Seeds",
-    img: seed
+    img: seed,
   },
   {
     id: 2,
     name: "Crops",
-    img: crop
+    img: crop,
   },
   {
     id: 3,
     name: "Tools",
-    img: tool
+    img: tool,
   },
   {
     id: 4,
     name: "NFTs",
-    img: nft
+    img: nft,
   },
   {
     id: 5,
     name: "Foods",
-    img: food
+    img: food,
   },
   {
     id: 6,
     name: "Resources",
-    img: resource
+    img: resource,
   },
 ];
 
-=======
->>>>>>> 568b6d1d
 export const InventoryItems: React.FC<Props> = ({ onClose }) => {
   const { gameService, selectedItem, shortcutItem } = useContext(Context);
-  const scrollDiv = useRef<any>(null);
 
   const [tab, setTab] = useState<CATEGORY_ID | number>(1);
-  // states for drag to scroll
-  const [isMouseDown, setIsMouseDown] = useState<Boolean>(false);
-  const [startx, setStartx] = useState<number>(0);
-  const [scrollLeft, setScrollLeft] = useState<number>(0);
 
   const [game] = useActor(gameService);
   const inventory = game.context.state.inventory;
+  console.log({inventory})
 
   const items = Object.keys(inventory) as InventoryItemName[];
   const validItems = items.filter((itemName) => !!inventory[itemName]);
+  let categoryWithItems = validItems.map((itemName) =>
+    Number(String(KNOWN_IDS[itemName]).charAt(0))
+  ) as CATEGORY_ID[] | number[];
+  categoryWithItems = [...new Set<CATEGORY_ID | number>(categoryWithItems)];
 
-  const handleMouseDown = (e: React.MouseEvent) => {
-    setIsMouseDown(true);
-    setStartx(e.pageX - scrollDiv.current.offsetLeft) // initial click
-    setScrollLeft(scrollDiv.current.scrollLeft)
-  }
+  const len = categories.length;
+  const nextCategory = () => {
+    setTab(tab === len ? 1 : tab + 1);
+  };
 
-  const handleMouseMove = (e: React.MouseEvent) => {
-    if (!isMouseDown) return;
-    e.preventDefault();
-    // calculate everytime we move the mouse
-    const x = e.pageX - scrollDiv.current.offsetLeft;
-    const dragDistance = x - startx;
-    scrollDiv.current.scrollLeft = scrollLeft - dragDistance;
-  }
-
-  const handleOnScroll = (e: React.WheelEvent) => {
-    e.preventDefault();
-    scrollDiv.current.scrollLeft += e.deltaY;
-  }
+  const prevCategory = () => {
+    setTab(tab === 1 ? len : tab - 1);
+  };
 
   return (
-<<<<<<< HEAD
     <Panel className="pt-5 relative">
-      <img
-        className="d-block d-lg-none absolute end-0 hover:opacity-80 cursor-pointer h-6"
-        style={{top: "-12%"}}
-        src={tab === categories.at(-1)?.id ? "" : arrowRight} // check if on last tab
-        onClick={() => setTab(tab + 1)}
-      />
-      <img
-        className="d-block d-lg-none absolute hover:opacity-80 cursor-pointer h-6"
-        style={{right: "10%", top: "-12%"}}
-        src={tab === 1 ? "" : arrowLeft} // check if on 1st tab
-        onClick={() => setTab(tab - 1)}
-      />
       <img
         src={close}
         className="absolute h-6 cursor-pointer"
-        style={{top: "2%", right: "1%", zIndex: "1"}}
+        style={{ top: "2%", right: "1%", zIndex: "1" }}
         onClick={onClose}
       />
-      <div 
-        ref={scrollDiv}
-        // horizontal drag to scroll
-        onMouseDown={handleMouseDown}
-        onMouseMove={handleMouseMove}
-        onMouseLeave={() => setIsMouseDown(false)}
-        onMouseUp={() => setIsMouseDown(false)}
-        // using scroll wheel
-        onWheel={handleOnScroll}
-        className="cursor-drag overflow-hidden flex justify-between absolute top-1.5 left-0.5 right-0 items-center"
-      >
-        <div className="flex">
-          {categories.map((category) => (
-            <Tab isActive={tab === category.id} onClick={() => setTab(category.id)}>
-              <div>
-                <img src={category.img} className="h-5 mr-5" />
-              </div>
-              <span className="text-sm text-shadow ml-2">{category.name}</span>
-            </Tab>
-          ))}
-        </div>
+      <div className="flex justify-center absolute mt-1 top-2 left-0.5 right-0 items-center">
+        <img
+          className="mr-5 hover:opacity-80 cursor-pointer h-6"
+          src={arrowLeft}
+          onClick={prevCategory}
+        />
+        {categories.map((category, idx) => (
+          <div
+            key={category.name}
+            className={`${idx + 1 === tab ? "" : "hidden"} flex items-center justify-center`}
+            style={{minWidth: "10rem"}}
+          >
+            <div>
+              <img src={category.img} className="h-5" />
+            </div>
+            <span className="text-sm text-shadow ml-2">{category.name}</span>
+          </div>
+        ))}
+        <img
+          className="ml-5 hover:opacity-80 cursor-pointer h-6"
+          src={arrowRight}
+          onClick={nextCategory}
+        />
       </div>
 
-=======
-    <Panel className="relative">
-      <div className="flex justify-between sm:hidden">
-        <span className="text-sm">Your Items</span>
-        <img
-          src={close}
-          className="text-right h-6 cursor-pointer mr-2 mb-1"
-          onClick={onClose}
-        />
-      </div>
->>>>>>> 568b6d1d
       <div className="flex">
         <div className="w-3/5 flex flex-wrap h-fit">
-          {validItems.length === 0 && (
+          {!categoryWithItems.includes(tab) && (
             <span className="text-white text-shadow">
-              You have no items in your inventory.
+              You have no {categories[tab - 1].name} in your inventory.
             </span>
           )}
-          {validItems.map((itemName) => (
-            Number(String(KNOWN_IDS[itemName]).charAt(0)) === tab &&
-              <Box
-                count={inventory[itemName]}
-                isSelected={selectedItem === itemName}
-                key={itemName}
-                onClick={() => shortcutItem(itemName)}
-                image={ITEM_DETAILS[itemName].image}
-              />
-          ))}
+          {validItems.map(
+            (itemName) =>
+              Number(String(KNOWN_IDS[itemName]).charAt(0)) === tab && (
+                <Box
+                  count={inventory[itemName]}
+                  isSelected={selectedItem === itemName}
+                  key={itemName}
+                  onClick={() => shortcutItem(itemName)}
+                  image={ITEM_DETAILS[itemName].image}
+                />
+              )
+          )}
         </div>
 
         <OuterPanel className="flex-1">
