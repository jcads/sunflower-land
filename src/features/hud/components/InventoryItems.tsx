import React, { useContext, useState } from "react";
import { useActor } from "@xstate/react";
import { Box } from "components/ui/Box";
import { OuterPanel, Panel } from "components/ui/Panel";
import { Context } from "features/game/GameProvider";
import { ITEM_DETAILS } from "features/game/types/images";
import { InventoryItemName } from "features/game/types/game";

import { SEEDS, CROPS } from "features/game/types/crops";
import { FOODS, TOOLS, LimitedItems } from "features/game/types/craftables";
import { RESOURCES } from "features/game/types/resources";

import arrowLeft from "assets/icons/arrow_left.png";
import arrowRight from "assets/icons/arrow_right.png";
import seed from "assets/crops/beetroot/seed.png";
import crop from "assets/crops/sunflower/crop.png";
import tool from "assets/tools/hammer.png";
import nft from "assets/nfts/gnome.png";
import food from "assets/crops/wheat/flour.png";
import resource from "assets/resources/wood.png";

import close from "assets/icons/close.png";

interface Props {
  onClose: () => void;
}

type Tab = "Seeds" | "Crops" | "Tools" | "NFTs" | "Foods" | "Resources";

export const CATEGORIES: Record<Tab, { img: string; items: object }> = {
  Seeds: {
    img: seed,
    items: SEEDS(),
  },
  Crops: {
    img: crop,
    items: CROPS(),
  },
  Tools: {
    img: tool,
    items: TOOLS,
  },
  NFTs: {
    img: nft,
    items: LimitedItems,
  },
  Foods: {
    img: food,
    items: FOODS,
  },
  Resources: {
    img: resource,
    items: RESOURCES,
  },
};

export const InventoryItems: React.FC<Props> = ({ onClose }) => {
  const { gameService, selectedItem, shortcutItem } = useContext(Context);
  const [currentTab, setCurrentTab] = useState<Tab>("Seeds");
  const [game] = useActor(gameService);
  const inventory = game.context.state.inventory;

  const tabSequence = Object.keys(CATEGORIES) as Tab[];
  const items = Object.keys(inventory) as InventoryItemName[];
  const validItems = items.filter((itemName) => !!inventory[itemName]);
  const isCategoryEmpty = !validItems.some(
    (itemName) => itemName in CATEGORIES[currentTab].items
  );
  const len = Object.keys(CATEGORIES).length;

  const getCurrentTabIndex = () => tabSequence.indexOf(currentTab);

  const nextCategory = () => {
    const index = getCurrentTabIndex();
    setCurrentTab(index === len - 1 ? tabSequence[0] : tabSequence[index + 1]);
  };

  const prevCategory = () => {
    const index = getCurrentTabIndex();
    setCurrentTab(index === 0 ? tabSequence[len - 1] : tabSequence[index - 1]);
  };

  return (
    <Panel className="pt-5 relative">
      <img
        src={close}
        className="absolute h-6 cursor-pointer"
        style={{ top: "2%", right: "1%", zIndex: "1" }}
        onClick={onClose}
      />
      <div className="flex justify-center absolute mt-1 top-2 left-0.5 right-0 items-center">
        <img
          className="mr-5 hover:opacity-80 cursor-pointer h-6"
          src={arrowLeft}
          onClick={prevCategory}
        />
        {tabSequence.map((category) => (
          <div
            key={category}
            className={`${
              currentTab === category ? "" : "hidden"
            } flex items-center justify-center`}
            style={{ minWidth: "10rem" }}
          >
            <div>
              <img src={CATEGORIES[category].img} className="h-5" />
            </div>
            <span className="text-sm text-shadow ml-2">{category}</span>
          </div>
        ))}
        <img
          className="ml-5 hover:opacity-80 cursor-pointer h-6"
          src={arrowRight}
          onClick={nextCategory}
        />
      </div>
<<<<<<< HEAD
      <div className="flex" id="inventory">
        <div className="w-3/5 flex flex-wrap  h-fit">
          {validItems.length === 0 && (
=======

      <div className="flex">
        <div className="w-3/5 flex flex-wrap h-fit">
          {isCategoryEmpty ? (
>>>>>>> 3ec154f5
            <span className="text-white text-shadow">
              You have no {currentTab} in your inventory.
            </span>
          ) : (
            validItems.map(
              (itemName) =>
                itemName in CATEGORIES[currentTab].items && (
                  <Box
                    count={inventory[itemName]}
                    isSelected={selectedItem === itemName}
                    key={itemName}
                    onClick={() => shortcutItem(itemName)}
                    image={ITEM_DETAILS[itemName].image}
                  />
                )
            )
          )}
        </div>

        <OuterPanel className="flex-1">
          {selectedItem && (
            <div className="flex flex-col justify-center items-center p-2">
              <span className="text-base text-center text-shadow">
                {selectedItem}
              </span>
              <img
                src={ITEM_DETAILS[selectedItem].image}
                className="h-12 w-12"
                alt={selectedItem}
              />
              <span className="text-xs text-shadow text-center mt-2">
                {ITEM_DETAILS[selectedItem].description}
              </span>
            </div>
          )}
        </OuterPanel>
      </div>
    </Panel>
  );
};<|MERGE_RESOLUTION|>--- conflicted
+++ resolved
@@ -81,7 +81,7 @@
   };
 
   return (
-    <Panel className="pt-5 relative">
+    <Panel className="pt-5 relative inventory">
       <img
         src={close}
         className="absolute h-6 cursor-pointer"
@@ -114,16 +114,10 @@
           onClick={nextCategory}
         />
       </div>
-<<<<<<< HEAD
-      <div className="flex" id="inventory">
-        <div className="w-3/5 flex flex-wrap  h-fit">
-          {validItems.length === 0 && (
-=======
 
       <div className="flex">
         <div className="w-3/5 flex flex-wrap h-fit">
           {isCategoryEmpty ? (
->>>>>>> 3ec154f5
             <span className="text-white text-shadow">
               You have no {currentTab} in your inventory.
             </span>
