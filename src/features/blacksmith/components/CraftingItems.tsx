import React, { useContext, useState } from "react";

import token from "assets/icons/token.png";

import { Box } from "components/ui/Box";
import { OuterPanel } from "components/ui/Panel";

import { Context, InventoryItemName } from "features/game/GameProvider";

import { Button } from "components/ui/Button";
import classNames from "classnames";
import { ITEM_DETAILS } from "features/game/lib/items";
import { Craftable } from "features/game/events/craft";

interface Props {
  items: Partial<Record<InventoryItemName, Craftable>>;
  isBulk: boolean;
}

export const CraftingItems: React.FC<Props> = ({ items, isBulk = false }) => {
  const [selected, setSelected] = useState<Craftable>(Object.values(items)[0]);

  const { state, dispatcher, shortcutItem } = useContext(Context);
  const inventory = state.inventory;

  const lessIngredients = (amount = 1) => selected.ingredients.some(
    (ingredient) => (inventory[ingredient.item] || 0) < ingredient.amount * amount,
  );
  const lessFunds = (amount = 1) => state.balance < selected.price * amount;

  const craft = (amount = 1) => {
    dispatcher({
      type: "item.crafted",
      item: selected.name,
      amount,
    });

    shortcutItem(selected.name);
  };

  const soldOut = selected.amountLeft === 0;

  const Action = () => {
    if (soldOut) {
      return null;
    }

    if (selected.disabled) {
      return <span className="text-xs mt-1 text-shadow">Locked</span>;
    }

    return (
      <Button
        disabled={!hasFunds || !hasIngredients}
        className="text-xs mt-1"
        onClick={craft}
      >
        Craft
      </Button>
    );
  };

  return (
    <div className="flex">
      <div className="w-3/5 flex flex-wrap h-fit">
        {Object.values(items).map((item) => (
          <Box
            isSelected={selected.name === item.name}
            key={item.name}
            onClick={() => setSelected(item)}
            image={item.image}
            count={inventory[item.name]}
          />
        ))}
      </div>
      <OuterPanel className="flex-1 w-1/3">
        <div className="flex flex-col justify-center items-center p-2 relative">
          {soldOut && (
            <span className="bg-blue-600 text-shadow border text-xxs absolute left-0 -top-4 p-1 rounded-md">
              Sold out
            </span>
          )}
          {!!selected.amountLeft && (
            <span className="bg-blue-600 text-shadow border  text-xxs absolute left-0 -top-4 p-1 rounded-md">
              {`${selected.amountLeft} left`}
            </span>
          )}
          {selected.type === "NFT" && (
            <span className="bg-blue-600 text-shadow border text-xxs absolute right-0 -top-4 p-1 rounded-md">
              NFT
            </span>
          )}

          <span className="text-base text-shadow text-center">
            {selected.name}
          </span>
          <img
            src={selected.image}
            className="h-16 img-highlight mt-1"
            alt={selected.name}
          />
          <span className="text-xs text-shadow text-center mt-2">
            {selected.description}
          </span>
          <div className="border-t border-white w-full mt-2 pt-1">
            {selected.ingredients.map((ingredient, index) => {
              const item = ITEM_DETAILS[ingredient.item];
              const hasFunds =
                (inventory[ingredient.item] || 0) >= ingredient.amount;

              return (
                <div className="flex justify-center items-end" key={index}>
                  <img src={item.image} className="h-5 me-2" />
                  <span
                    className={classNames(
                      "text-xs text-shadow text-center mt-2 ",
                      {
                        "text-red-500": !hasFunds,
                      }
                    )}
                  >
                    {ingredient.amount}
                  </span>
                </div>
              );
            })}

            <div className="flex justify-center items-end">
              <img src={token} className="h-5 mr-1" />
              <span
                className={classNames("text-xs text-shadow text-center mt-2 ", {
                  "text-red-500": lessFunds(),
                })}
              >
                {`$${selected.price}`}
              </span>
            </div>
          </div>
<<<<<<< HEAD
          <Button
            disabled={lessFunds() || lessIngredients()}
            className="text-xs mt-1"
            onClick={() => craft()}
          >
            Craft {isBulk && '1'}
          </Button>
          {isBulk &&
            <Button
              disabled={lessFunds(10) || lessIngredients(10)}
              className="text-xs mt-1"
              onClick={() => craft(10)}
            >
              Craft 10
            </Button>
          }
=======
          {Action()}
>>>>>>> 74bda524
        </div>
      </OuterPanel>
    </div>
  );
};<|MERGE_RESOLUTION|>--- conflicted
+++ resolved
@@ -50,13 +50,24 @@
     }
 
     return (
-      <Button
-        disabled={!hasFunds || !hasIngredients}
-        className="text-xs mt-1"
-        onClick={craft}
-      >
-        Craft
-      </Button>
+      <>
+        <Button
+          disabled={lessFunds() || lessIngredients()}
+          className="text-xs mt-1"
+          onClick={() => craft()}
+        >
+          Craft {isBulk && '1'}
+        </Button>
+        {isBulk &&
+          <Button
+            disabled={lessFunds(10) || lessIngredients(10)}
+            className="text-xs mt-1"
+            onClick={() => craft(10)}
+          >
+            Craft 10
+          </Button>
+        }
+      </>
     );
   };
 
@@ -136,26 +147,7 @@
               </span>
             </div>
           </div>
-<<<<<<< HEAD
-          <Button
-            disabled={lessFunds() || lessIngredients()}
-            className="text-xs mt-1"
-            onClick={() => craft()}
-          >
-            Craft {isBulk && '1'}
-          </Button>
-          {isBulk &&
-            <Button
-              disabled={lessFunds(10) || lessIngredients(10)}
-              className="text-xs mt-1"
-              onClick={() => craft(10)}
-            >
-              Craft 10
-            </Button>
-          }
-=======
           {Action()}
->>>>>>> 74bda524
         </div>
       </OuterPanel>
     </div>
