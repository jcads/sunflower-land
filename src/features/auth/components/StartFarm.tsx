--- conflicted
+++ resolved
@@ -26,13 +26,8 @@
       <Button onClick={start} className="overflow-hidden mb-2">
         Lets go!
       </Button>
-<<<<<<< HEAD
       <Button onClick={explore} className="overflow-hidden">
-        Explore a friend's farm
-=======
-      <Button onClick={console.log} disabled className="overflow-hidden">
         {`Explore a friend's farm`}
->>>>>>> af9c4152
       </Button>
     </>
   );
