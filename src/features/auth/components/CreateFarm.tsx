--- conflicted
+++ resolved
@@ -28,13 +28,8 @@
       >
         Create a farm
       </Button>
-<<<<<<< HEAD
       <Button onClick={explore} className="overflow-hidden">
-        Explore a friend's farm
-=======
-      <Button onClick={console.log} disabled className="overflow-hidden">
         {`Explore a friend's farm`}
->>>>>>> af9c4152
       </Button>
     </>
   );
