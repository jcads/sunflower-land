--- conflicted
+++ resolved
@@ -39,13 +39,7 @@
     address: metamask.myAccount as string,
   });
 
-<<<<<<< HEAD
-  // TODO: Fix donation to sunflower land plus 10% to NGO
-
-  await metamask.getSunflowerLand().createFarm({
-=======
   await metamask.getBeta().createFarm({
->>>>>>> 6895d042
     signature,
     amount: donation,
     charity,
