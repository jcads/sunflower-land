--- conflicted
+++ resolved
@@ -203,80 +203,8 @@
           console.log({ error });
           reject(error);
         })
-<<<<<<< HEAD
-
-        await this.waitForFarm()
-
-        await this.loadFarm()
-    }
-
-    public async save() {
-        const blockChain = this
-
-        if (this.isTrial) {
-            throw new Error('TRIAL_MODE')
-        }
-
-        await new Promise(async (resolve, reject) => {
-            const price = await this.web3.eth.getGasPrice()
-            const gasPrice = price ? Number(price) * 1 : undefined
-            console.log(new Date().getTime())
-            console.log({ events: this.events })
-            console.log({ farm: this.myFarm })
-            this.farm.methods.sync(this.events).send({from: this.account, gasPrice })
-                .on('error', function(error){
-                    console.log({ error })
-                    // User rejected
-                    if (error.code === 4001) {
-                        return resolve(null)
-                    }
-
-                    reject(error)
-                })
-                .on('transactionHash', async function(transactionHash){
-                    console.log({ transactionHash })
-                })
-                .on('receipt', function(receipt) {
-                    console.log({ receipt })
-                    blockChain.events = []
-                    resolve(receipt)
-                })
-        })
-
-        await this.loadFarm()
-
-
-    }
-
-    public async levelUp() {
-        if (this.isTrial) {
-            throw new Error('TRIAL_MODE')
-        }
-
-        await new Promise(async (resolve, reject) => {
-            const price = await this.web3.eth.getGasPrice()
-            const gasPrice = price ? Number(price) * 1 : undefined
-
-            this.farm.methods.levelUp().send({from: this.account, gasPrice})
-                .on('error', function(error){
-                    console.log({ error })
-                    // User rejected
-                    if (error.code === 4001) {
-                        return resolve(null)
-                    }
-                    reject(error)
-                })
-                .on('transactionHash', function(transactionHash){
-                    console.log({ transactionHash })
-                })
-                .on('receipt', async function(receipt) {
-                    console.log({ receipt })
-                    resolve(receipt)
-                })
-=======
         .on("transactionHash", function (transactionHash) {
           console.log({ transactionHash });
->>>>>>> 81dc8ee7
         })
         .on("receipt", async function (receipt) {
           console.log({ receipt });
