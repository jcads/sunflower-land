#saving,
#error {
  color: white;
  text-shadow: 1px 1px black;
  text-align: center;
  line-height: 20px;
  padding: 10px;
}

#saving > h6 {
  padding-top: 16px;
}

#saving > span {
  font-size: 10px;
}

#mining-animation {
  position: relative;
  height: 100px;
}

#mining-gif {
  width: 205px;
  position: absolute;
  image-rendering: pixelated;
  left: 50%;
  margin-left: -112px;
  z-index: 1;
}

#crafting-gif {
  width: 250px;
  position: absolute;
  image-rendering: pixelated;
  left: 50%;
  margin-left: -142px;
  top: -30px;
  z-index: 1;
}

#mining-rock {
  width: 36px;
  image-rendering: pixelated;
  position: absolute;
  left: 50%;
  bottom: -5px;
  margin-left: 17px;
  z-index: 0;
}

#error > .button {
  display: block;
  margin-top: 36px;
}

#wrong-chain > .button {
  display: block;
  margin-top: 10px;
}

#try-it-out {
<<<<<<< HEAD
    margin-top: 40px;
}

#error-popup {
    display: flex;
    flex-direction: column;
}

#error-title {
    display: block;
}

#error-text {
    font-size: 12px;
    padding: 16px 0;
    margin-top: 14px;
}

#error-image {
    vertical-align: middle;
    border-style: none;
    width: 66%;
    margin: auto;
    border-radius: 4px;
}

#error-link {
    color: white;
    text-decoration: underline;
=======
  margin-top: 40px;
>>>>>>> 81dc8ee7
}<|MERGE_RESOLUTION|>--- conflicted
+++ resolved
@@ -60,8 +60,7 @@
 }
 
 #try-it-out {
-<<<<<<< HEAD
-    margin-top: 40px;
+  margin-top: 40px;
 }
 
 #error-popup {
@@ -90,7 +89,4 @@
 #error-link {
     color: white;
     text-decoration: underline;
-=======
-  margin-top: 40px;
->>>>>>> 81dc8ee7
 }