--- conflicted
+++ resolved
@@ -1,92 +1,187 @@
 import React from 'react'
 
-import { Field }  from './Field'
+import { Field } from './Field'
 import { Fruit, Square } from '../../types/contract'
-<<<<<<< HEAD
 import watering from '../../images/characters/watering.gif'
-=======
 import { FruitItem } from '../../types/fruits'
->>>>>>> 19c508ca
 
 interface Props {
-    land: Square[]
-    balance: number
-    onHarvest: (landIndex: number) => void
-    onPlant: (landIndex: number) => void
-    selectedFruit: Fruit
-    fruits: FruitItem[]
+	land: Square[]
+	balance: number
+	onHarvest: (landIndex: number) => void
+	onPlant: (landIndex: number) => void
+	selectedFruit: Fruit
+	fruits: FruitItem[]
 }
 
-<<<<<<< HEAD
-export const FirstBlock: React.FC<Props> = ({ land, balance, onHarvest, onPlant, selectedFruit }) => {
-    const [showWatering, setShowWatering] = React.useState(false)
-    const hasRendered = React.useRef(false)
-    React.useEffect(() => {
-        if (land[0].fruit === Fruit.None) {
-            setShowWatering(false)
-        } 
+export const FirstBlock: React.FC<Props> = ({
+	fruits,
+	land,
+	balance,
+	onHarvest,
+	onPlant,
+	selectedFruit,
+}) => {
+	const [showWatering, setShowWatering] = React.useState(false)
+	const hasRendered = React.useRef(false)
+	React.useEffect(() => {
+		if (land[0].fruit === Fruit.None) {
+			setShowWatering(false)
+		}
 
-        // Only show it on first load
-        if (!hasRendered.current && land[0].fruit !== Fruit.None) {
-            setShowWatering(true)
-        } 
+		// Only show it on first load
+		if (!hasRendered.current && land[0].fruit !== Fruit.None) {
+			setShowWatering(true)
+		}
 
-        if (balance) {
-            hasRendered.current = true
-        }
-    }, [land, balance])
+		if (balance) {
+			hasRendered.current = true
+		}
+	}, [land, balance])
 
-=======
-export const FirstBlock: React.FC<Props> = ({ fruits, land, balance, onHarvest, onPlant, selectedFruit }) => {
->>>>>>> 19c508ca
-    return (
-        <>
-           
-           <div className='top-edge' style={{ gridColumn: '7/8', gridRow: '6/7'}} />
-           <div className='top-edge' style={{ gridColumn: '8/9', gridRow: '6/7'}} />
-           <div className='top-edge' style={{ gridColumn: '9/10', gridRow: '6/7'}} />
+	return (
+		<>
+			<div
+				className="top-edge"
+				style={{ gridColumn: '7/8', gridRow: '6/7' }}
+			/>
+			<div
+				className="top-edge"
+				style={{ gridColumn: '8/9', gridRow: '6/7' }}
+			/>
+			<div
+				className="top-edge"
+				style={{ gridColumn: '9/10', gridRow: '6/7' }}
+			/>
 
-            <div className='dirt' style={{ gridColumn: '7/8', gridRow: '7/8'}} />
-            <div className='dirt' style={{ gridColumn: '8/9', gridRow: '7/8'}}>
-<<<<<<< HEAD
-                {
-                    showWatering && <img id='watering' src={watering} />
-                }
-                <Field balance={balance} selectedFruit={selectedFruit} square={land[0]} onClick={land[0].fruit === Fruit.None ? () => onPlant(0) : () => onHarvest(0)}/> 
-=======
-                <Field fruits={fruits} balance={balance} selectedFruit={selectedFruit} square={land[0]} onClick={land[0].fruit === Fruit.None ? () => onPlant(0) : () => onHarvest(0)}/> 
->>>>>>> 19c508ca
-            </div>
-            <div className='dirt' style={{ gridColumn: '9/10', gridRow: '7/8'}} />
+			<div
+				className="dirt"
+				style={{ gridColumn: '7/8', gridRow: '7/8' }}
+			/>
+			<div className="dirt" style={{ gridColumn: '8/9', gridRow: '7/8' }}>
+				<Field
+					fruits={fruits}
+					balance={balance}
+					selectedFruit={selectedFruit}
+					square={land[0]}
+					onClick={
+						land[0].fruit === Fruit.None
+							? () => onPlant(0)
+							: () => onHarvest(0)
+					}
+				/>
+			</div>
+			<div
+				className="dirt"
+				style={{ gridColumn: '9/10', gridRow: '7/8' }}
+			/>
 
+			<div className="dirt" style={{ gridColumn: '7/8', gridRow: '8/9' }}>
+				<Field
+					fruits={fruits}
+					balance={balance}
+					selectedFruit={selectedFruit}
+					square={land[1]}
+					onClick={
+						land[1].fruit === Fruit.None
+							? () => onPlant(1)
+							: () => onHarvest(1)
+					}
+				/>
+			</div>
+			<div
+				id="first-sunflower"
+				className="dirt"
+				style={{ gridColumn: '8/9', gridRow: '8/9' }}
+			>
+				<Field
+					fruits={fruits}
+					balance={balance}
+					selectedFruit={selectedFruit}
+					square={land[2]}
+					onClick={
+						land[2].fruit === Fruit.None
+							? () => onPlant(2)
+							: () => onHarvest(2)
+					}
+				/>
+			</div>
+			<div
+				className="dirt"
+				style={{ gridColumn: '9/10', gridRow: '8/9' }}
+			>
+				<Field
+					fruits={fruits}
+					balance={balance}
+					selectedFruit={selectedFruit}
+					square={land[3]}
+					onClick={
+						land[3].fruit === Fruit.None
+							? () => onPlant(3)
+							: () => onHarvest(3)
+					}
+				/>
+			</div>
 
-            <div className='dirt' style={{ gridColumn: '7/8', gridRow: '8/9'}}>
-                <Field fruits={fruits} balance={balance} selectedFruit={selectedFruit} square={land[1]} onClick={land[1].fruit === Fruit.None ? () => onPlant(1) : () => onHarvest(1)}/> 
-            </div> 
-            <div id='first-sunflower' className='dirt' style={{ gridColumn: '8/9', gridRow: '8/9'}}>
-                <Field fruits={fruits} balance={balance} selectedFruit={selectedFruit} square={land[2]} onClick={land[2].fruit === Fruit.None ? () => onPlant(2) : () => onHarvest(2)}/> 
-            </div>
-            <div className='dirt' style={{ gridColumn: '9/10', gridRow: '8/9'}}>
-                <Field fruits={fruits} balance={balance} selectedFruit={selectedFruit} square={land[3]} onClick={land[3].fruit === Fruit.None ? () => onPlant(3) : () => onHarvest(3)}/> 
-            </div> 
+			<div
+				className="dirt"
+				style={{ gridColumn: '7/8', gridRow: '9/10' }}
+			/>
+			<div
+				className="dirt"
+				style={{ gridColumn: '8/9', gridRow: '9/10' }}
+			>
+				<Field
+					fruits={fruits}
+					balance={balance}
+					selectedFruit={selectedFruit}
+					square={land[4]}
+					onClick={
+						land[4].fruit === Fruit.None
+							? () => onPlant(4)
+							: () => onHarvest(4)
+					}
+				/>
+			</div>
+			<div
+				className="dirt"
+				style={{ gridColumn: '9/10', gridRow: '9/10' }}
+			/>
 
-            <div className='dirt' style={{ gridColumn: '7/8', gridRow: '9/10'}} />
-            <div className='dirt' style={{ gridColumn: '8/9', gridRow: '9/10'}}>
-                <Field fruits={fruits} balance={balance} selectedFruit={selectedFruit} square={land[4]} onClick={land[4].fruit === Fruit.None ? () => onPlant(4) : () => onHarvest(4)}/> 
-            </div> 
-            <div className='dirt' style={{ gridColumn: '9/10', gridRow: '9/10'}} />
+			<div
+				className="bottom-edge"
+				style={{ gridColumn: '7/8', gridRow: '10/11' }}
+			/>
+			<div
+				className="bottom-edge"
+				style={{ gridColumn: '8/9', gridRow: '10/11' }}
+			/>
+			<div
+				className="bottom-edge"
+				style={{ gridColumn: '9/10', gridRow: '10/11' }}
+			/>
 
-            <div className='bottom-edge' style={{ gridColumn: '7/8', gridRow: '10/11'}} />
-           <div className='bottom-edge' style={{ gridColumn: '8/9', gridRow: '10/11'}} />
-           <div className='bottom-edge' style={{ gridColumn: '9/10', gridRow: '10/11'}} />
+			<div
+				className="left-edge"
+				style={{ gridColumn: '6/7', gridRow: '7/8' }}
+			/>
+			<div
+				className="left-edge"
+				style={{ gridColumn: '6/7', gridRow: '9/10' }}
+			/>
 
-
-            <div className='left-edge' style={{ gridColumn: '6/7', gridRow: '7/8'}} />
-            <div className='left-edge' style={{ gridColumn: '6/7', gridRow: '9/10'}} />
-
-            <div className='right-edge' style={{ gridColumn: '10/11', gridRow: '7/8'}} />
-            <div className='right-edge' style={{ gridColumn: '10/11', gridRow: '8/9'}} />
-            <div className='right-edge' style={{ gridColumn: '10/11', gridRow: '9/10'}} />
-        </>
-    )
+			<div
+				className="right-edge"
+				style={{ gridColumn: '10/11', gridRow: '7/8' }}
+			/>
+			<div
+				className="right-edge"
+				style={{ gridColumn: '10/11', gridRow: '8/9' }}
+			/>
+			<div
+				className="right-edge"
+				style={{ gridColumn: '10/11', gridRow: '9/10' }}
+			/>
+		</>
+	)
 }