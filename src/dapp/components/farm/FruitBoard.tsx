import React from 'react'
import Big from 'big.js'

import Modal from 'react-bootstrap/Modal'

import stopwatch from '../../images/ui/stopwatch.png'
import disc from '../../images/ui/disc.png'
import cancel from '../../images/ui/cancel.png'
import alert from '../../images/ui/expression_alerted.png'
import coin from '../../images/ui/sunflower_coin.png'
import arrow from '../../images/ui/arrow_right.png'

import { Fruit } from '../../types/contract'

import { secondsToString } from '../../utils/time'

import './FruitBoard.css'

import { Panel } from '../ui/Panel'
import { Message } from '../ui/Message'
import { service } from '../../machine'
import { getMarketRate } from '../../utils/supply'
import { FruitItem, getFruit } from '../../types/fruits'

interface Props {
	selectedFruit: Fruit
	onSelectFruit: (fruit: Fruit) => void
	balance: number
	land: any[]
<<<<<<< HEAD
=======
	fruits: FruitItem[]
>>>>>>> d797b072
}
export const FruitBoard: React.FC<Props> = ({
	balance,
	land,
	onSelectFruit,
	selectedFruit,
<<<<<<< HEAD
=======
	fruits,
>>>>>>> d797b072
}) => {
	const [showModal, setShowModal] = React.useState(false)

	const selectFruit = (fruit: Fruit) => {
		setShowModal(false)
		onSelectFruit(fruit)
	}

	const items = []
	let needsUpgrade = false
	let needsMoreMoney = false
<<<<<<< HEAD
	fruits.forEach((fruit) => {
		console.log({ items })
		if (!needsUpgrade && fruit.landRequired > land.length) {
			needsUpgrade = true
		}

		if (!needsMoreMoney && fruit.buyPrice > balance) {
=======

	fruits.forEach((fruit) => {
		const buyPrice = Big(fruit.buyPrice).toNumber()
		const sellPrice = Big(fruit.sellPrice).toNumber()

		if (!needsUpgrade && fruit.landRequired > land.length) {
			items.push(
				<div className="upgrade-required">
					<Message>
						Upgrade Required
						<img src={alert} className="insufficient-funds-alert" />
					</Message>
				</div>
			)
			needsUpgrade = true
		}

		if (!needsUpgrade && !needsMoreMoney && buyPrice > balance) {
			items.push(
				<div className="upgrade-required">
					<Message>
						Insufficient funds
						<img
							src={cancel}
							className="insufficient-funds-cross"
						/>
					</Message>
				</div>
			)
>>>>>>> d797b072
			needsMoreMoney = true
		}

		const isLocked = needsUpgrade || needsMoreMoney

		items.push(
<<<<<<< HEAD
			<div className={isLocked ? 'locked item' : 'item'}>
=======
			<div key={fruit.name} className={isLocked ? 'locked item' : 'item'}>
>>>>>>> d797b072
				<div
					className={
						selectedFruit === fruit.fruit ? 'selected icon' : 'icon'
					}
					onClick={
						!isLocked ? () => selectFruit(fruit.fruit) : undefined
					}
				>
					<div className="image">
						<img src={fruit.image} />
					</div>
				</div>
				<div className="fruit-details">
					<div>
						<span className="title">{fruit.name}</span>

						<div className="fruit-time">
							<img src={stopwatch} />
							<span>
								{secondsToString(fruit.harvestMinutes * 60)}
							</span>
						</div>
					</div>
					<div className="fruit-breakdown">
						<div className="price">
							<span className="price-label">Buy</span>
							<img src={coin} />
<<<<<<< HEAD
							<span>{fruit.buyPrice}</span>
=======
							<span>{buyPrice}</span>
>>>>>>> d797b072
						</div>
						<div className="fruit-arrows">
							<img src={arrow} />
							<img src={arrow} />
							<img src={arrow} />
						</div>
						<div className="price">
							<span className="price-label">Sell</span>
							<img src={coin} />
<<<<<<< HEAD
							<span>{fruit.sellPrice}</span>
=======
							<span>{sellPrice}</span>
>>>>>>> d797b072
						</div>
					</div>
				</div>
			</div>
		)
<<<<<<< HEAD

		if (needsUpgrade) {
			items.push(
				<div className="upgrade-required">
					<Message>
						Upgrade Required
						<img src={alert} className="insufficient-funds-alert" />
					</Message>
				</div>
			)
		} else if (needsMoreMoney) {
			items.push(
				<div className="upgrade-required">
					<Message>
						Insufficient funds
						<img
							src={cancel}
							className="insufficient-funds-cross"
						/>
					</Message>
				</div>
			)
		}
=======
>>>>>>> d797b072
	})

	return (
		<>
			<div id="basket" onClick={() => setShowModal(true)}>
				<img className="basket-fruit" src={disc} />
				<img
					className="selected-fruit"
					src={getFruit(selectedFruit).image}
				/>
				<Message>Change</Message>
			</div>
			<Modal show={showModal} centered onHide={() => setShowModal(false)}>
				<div className="board">
					<Panel>
						<div className="board-content">{items}</div>
					</Panel>
				</div>
			</Modal>
		</>
	)
}<|MERGE_RESOLUTION|>--- conflicted
+++ resolved
@@ -18,8 +18,6 @@
 
 import { Panel } from '../ui/Panel'
 import { Message } from '../ui/Message'
-import { service } from '../../machine'
-import { getMarketRate } from '../../utils/supply'
 import { FruitItem, getFruit } from '../../types/fruits'
 
 interface Props {
@@ -27,20 +25,14 @@
 	onSelectFruit: (fruit: Fruit) => void
 	balance: number
 	land: any[]
-<<<<<<< HEAD
-=======
 	fruits: FruitItem[]
->>>>>>> d797b072
 }
 export const FruitBoard: React.FC<Props> = ({
 	balance,
 	land,
 	onSelectFruit,
 	selectedFruit,
-<<<<<<< HEAD
-=======
 	fruits,
->>>>>>> d797b072
 }) => {
 	const [showModal, setShowModal] = React.useState(false)
 
@@ -52,56 +44,22 @@
 	const items = []
 	let needsUpgrade = false
 	let needsMoreMoney = false
-<<<<<<< HEAD
 	fruits.forEach((fruit) => {
-		console.log({ items })
+		const buyPrice = Big(fruit.buyPrice).toNumber()
+		const sellPrice = Big(fruit.sellPrice).toNumber()
+
 		if (!needsUpgrade && fruit.landRequired > land.length) {
 			needsUpgrade = true
 		}
 
 		if (!needsMoreMoney && fruit.buyPrice > balance) {
-=======
-
-	fruits.forEach((fruit) => {
-		const buyPrice = Big(fruit.buyPrice).toNumber()
-		const sellPrice = Big(fruit.sellPrice).toNumber()
-
-		if (!needsUpgrade && fruit.landRequired > land.length) {
-			items.push(
-				<div className="upgrade-required">
-					<Message>
-						Upgrade Required
-						<img src={alert} className="insufficient-funds-alert" />
-					</Message>
-				</div>
-			)
-			needsUpgrade = true
-		}
-
-		if (!needsUpgrade && !needsMoreMoney && buyPrice > balance) {
-			items.push(
-				<div className="upgrade-required">
-					<Message>
-						Insufficient funds
-						<img
-							src={cancel}
-							className="insufficient-funds-cross"
-						/>
-					</Message>
-				</div>
-			)
->>>>>>> d797b072
 			needsMoreMoney = true
 		}
 
 		const isLocked = needsUpgrade || needsMoreMoney
 
 		items.push(
-<<<<<<< HEAD
-			<div className={isLocked ? 'locked item' : 'item'}>
-=======
 			<div key={fruit.name} className={isLocked ? 'locked item' : 'item'}>
->>>>>>> d797b072
 				<div
 					className={
 						selectedFruit === fruit.fruit ? 'selected icon' : 'icon'
@@ -129,11 +87,7 @@
 						<div className="price">
 							<span className="price-label">Buy</span>
 							<img src={coin} />
-<<<<<<< HEAD
-							<span>{fruit.buyPrice}</span>
-=======
 							<span>{buyPrice}</span>
->>>>>>> d797b072
 						</div>
 						<div className="fruit-arrows">
 							<img src={arrow} />
@@ -143,17 +97,12 @@
 						<div className="price">
 							<span className="price-label">Sell</span>
 							<img src={coin} />
-<<<<<<< HEAD
-							<span>{fruit.sellPrice}</span>
-=======
 							<span>{sellPrice}</span>
->>>>>>> d797b072
 						</div>
 					</div>
 				</div>
 			</div>
 		)
-<<<<<<< HEAD
 
 		if (needsUpgrade) {
 			items.push(
@@ -177,8 +126,6 @@
 				</div>
 			)
 		}
-=======
->>>>>>> d797b072
 	})
 
 	return (
