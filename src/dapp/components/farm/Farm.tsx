--- conflicted
+++ resolved
@@ -3,18 +3,9 @@
 import Decimal from "decimal.js-light";
 
 import { Land } from "./Land";
-<<<<<<< HEAD
-
-import { FruitItem, FRUITS, getMarketFruits } from "../../types/fruits";
-import { Fruit, Square, Action, Transaction } from "../../types/contract";
-import { cacheAccountFarm, getFarm } from "../../utils/localStorage";
-=======
->>>>>>> 81dc8ee7
 
 import { FruitItem, FRUITS, getMarketFruits } from "../../types/fruits";
 import {
-<<<<<<< HEAD
-=======
   Fruit,
   Square,
   Action,
@@ -30,7 +21,6 @@
 } from "../../utils/localStorage";
 
 import {
->>>>>>> 81dc8ee7
   service,
   Context,
   BlockchainEvent,
@@ -39,11 +29,8 @@
 
 import coin from "../../images/ui/sunflower_coin.png";
 import questionMark from "../../images/ui/expression_confused.png";
-<<<<<<< HEAD
 import sunflower_coin from "../../images/ui/sunflower_coin.png";
-=======
 import sunflower from "../../images/sunflower/plant.png";
->>>>>>> 81dc8ee7
 
 import { Panel } from "../ui/Panel";
 import { Timer } from "../ui/Timer";
@@ -54,10 +41,7 @@
 import { getExchangeRate, getMarketRate } from "../../utils/supply";
 import { Message } from "../ui/Message";
 import { Modal } from "react-bootstrap";
-<<<<<<< HEAD
-=======
 import { Inventory } from "../../types/crafting";
->>>>>>> 81dc8ee7
 
 export const Farm: React.FC = () => {
   const [balance, setBalance] = React.useState<Decimal>(new Decimal(0));
@@ -67,13 +51,6 @@
       createdAt: 0,
     })
   );
-<<<<<<< HEAD
-  const [showBuyModal, setShowBuyModal] = React.useState(false);
-  const farmIsFresh = React.useRef(false);
-  const accountId = React.useRef<string>();
-  const [fruit, setFruit] = React.useState<Fruit>(
-    (localStorage.getItem("fruit") as Fruit) || Fruit.Sunflower
-=======
   const [inventory, setInventory] = React.useState<Inventory>({
     axe: 0,
     pickaxe: 0,
@@ -87,7 +64,6 @@
   const accountId = React.useRef<string>();
   const [selectedItem, setSelectedItem] = React.useState<ActionableItem>(
     ACTIONABLE_ITEMS[0]
->>>>>>> 81dc8ee7
   );
   const [fruits, setFruits] = React.useState<FruitItem[]>(FRUITS);
   const [machineState, send] = useService<
@@ -149,43 +125,25 @@
         farmIsFresh.current = true;
         accountId.current = id;
 
-<<<<<<< HEAD
-        const cachedFarm = getFarm(id);
-        setFruit(cachedFarm.selectedFruit);
-=======
         const cachedItem = getSelectedItem(id);
         setSelectedItem(cachedItem);
->>>>>>> 81dc8ee7
 
         const supply = await machineState.context.blockChain.totalSupply();
         const marketRate = getMarketRate(supply);
         const marketFruits = getMarketFruits(marketRate);
         setFruits(marketFruits);
       }
-<<<<<<< HEAD
-=======
 
       if (machineState.matches("farming")) {
         const inventory = await machineState.context.blockChain.getInventory();
         setInventory(inventory);
         console.log({ inventory });
       }
->>>>>>> 81dc8ee7
     };
 
     load();
   }, [machineState]);
 
-<<<<<<< HEAD
-  const onChangeFruit = (fruit: Fruit) => {
-    setFruit(fruit);
-
-    cacheAccountFarm(accountId.current, { selectedFruit: fruit });
-    localStorage.setItem("fruit", fruit);
-  };
-  const onHarvest = React.useCallback(
-    async (landIndex: number) => {
-=======
   const onChangeItem = (item: ActionableItem) => {
     setSelectedItem(item);
 
@@ -198,7 +156,6 @@
         return;
       }
 
->>>>>>> 81dc8ee7
       const now = Math.floor(Date.now() / 1000);
 
       const harvestedFruit = land[landIndex];
@@ -228,9 +185,6 @@
 
   const onPlant = React.useCallback(
     async (landIndex: number) => {
-<<<<<<< HEAD
-      const price = fruits.find((item) => item.fruit === fruit).buyPrice;
-=======
       if (!isFruit(selectedItem)) {
         return;
       }
@@ -238,7 +192,6 @@
       const price = fruits.find(
         (item) => item.fruit === selectedItem.fruit
       ).buyPrice;
->>>>>>> 81dc8ee7
 
       if (balance.lt(price)) {
         return;
@@ -247,11 +200,7 @@
       const now = Math.floor(Date.now() / 1000);
       const transaction: Transaction = {
         action: Action.Plant,
-<<<<<<< HEAD
-        fruit: fruit,
-=======
         fruit: selectedItem.fruit,
->>>>>>> 81dc8ee7
         landIndex,
         createdAt: now,
       };
@@ -267,11 +216,7 @@
 
       send("PLANT");
     },
-<<<<<<< HEAD
-    [balance, fruit, fruits, machineState.context.blockChain, send]
-=======
     [balance, selectedItem, fruits, machineState.context.blockChain, send]
->>>>>>> 81dc8ee7
   );
 
   const save = async () => {
@@ -286,20 +231,13 @@
       <Tour />
       <Land
         fruits={fruits}
-<<<<<<< HEAD
-        selectedFruit={fruit}
-=======
         selectedItem={selectedItem}
->>>>>>> 81dc8ee7
         land={land}
         balance={safeBalance}
         onHarvest={onHarvest}
         onPlant={onPlant}
         account={accountId.current}
-<<<<<<< HEAD
-=======
         inventory={inventory}
->>>>>>> 81dc8ee7
       />
 
       <span id="save-button">
@@ -316,15 +254,7 @@
             )}
           </Button>
           <Button
-<<<<<<< HEAD
             onClick={() => window.open("https://docs.sunflower-farmers.com/")}
-=======
-            onClick={() =>
-              window.open(
-                "https://adamhannigan81.gitbook.io/sunflower-farmers/"
-              )
-            }
->>>>>>> 81dc8ee7
           >
             About
             <img src={questionMark} id="question" />
@@ -348,18 +278,11 @@
 
       <FruitBoard
         fruits={fruits}
-<<<<<<< HEAD
-        selectedFruit={fruit}
-        onSelectFruit={onChangeFruit}
-        land={land}
-        balance={safeBalance}
-=======
         selectedItem={selectedItem}
         onSelectItem={onChangeItem}
         land={land}
         balance={safeBalance}
         inventory={inventory}
->>>>>>> 81dc8ee7
       />
 
       <Modal centered show={showBuyModal} onHide={() => setShowBuyModal(false)}>
@@ -376,11 +299,7 @@
               Quickswap. In the meantime the only way to earn more tokens is
               through playing the game.
             </span>
-<<<<<<< HEAD
-            <img id="nft" src={sunflower_coin} />
-=======
             <img id="nft" src={sunflower} />
->>>>>>> 81dc8ee7
           </div>
         </Panel>
       </Modal>
