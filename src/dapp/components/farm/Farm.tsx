--- conflicted
+++ resolved
@@ -1,5 +1,5 @@
-import React from 'react';
-import { useService } from '@xstate/react';
+import React from 'react'
+import { useService } from '@xstate/react'
 import Decimal from 'decimal.js-light'
 
 import { Land } from './Land'
@@ -7,8 +7,12 @@
 import { FruitItem, FRUITS, getMarketFruits } from '../../types/fruits'
 import { Fruit, Square, Action, Transaction } from '../../types/contract'
 
-
-import { service, Context, BlockchainEvent, BlockchainState } from '../../machine'
+import {
+	service,
+	Context,
+	BlockchainEvent,
+	BlockchainState,
+} from '../../machine'
 
 import coin from '../../images/ui/sunflower_coin.png'
 import questionMark from '../../images/ui/expression_confused.png'
@@ -19,166 +23,216 @@
 
 import { FruitBoard } from './FruitBoard'
 import { Tour } from './Tour'
-import { getExchangeRate, getMarketRate } from '../../utils/supply';
-
-export const Farm: React.FC= () => {
-  const [balance, setBalance] = React.useState<Decimal>(new Decimal(0))
-  const [land, setLand] = React.useState<Square[]>(Array(5).fill({
-    fruit: Fruit.None,
-    createdAt: 0,
-  }))
-  const farmIsFresh = React.useRef(false)
-  const [fruit, setFruit] = React.useState<Fruit>(localStorage.getItem('fruit') as Fruit || Fruit.Sunflower)
-  const [fruits, setFruits] = React.useState<FruitItem[]>(FRUITS)
-  const [machineState, send] = useService<
-    Context,
-    BlockchainEvent,
-    BlockchainState
-  >(service);
-
-  const isDirty = machineState.context.blockChain.isUnsaved()
-
-  // If they have unsaved changes, alert them before leaving
-  React.useEffect(() => {
-    window.onbeforeunload = function (e) {
-      if (!isDirty) {
-        return undefined
-      }
-      e = e || window.event;
-  
-      // For IE and Firefox prior to version 4
-      if (e) {
-          e.returnValue = 'Sure?';
-      }
-  
-      // For Safari
-      return 'Sure?';
-  };
-  }, [isDirty, machineState])
-
-
-
-  React.useEffect(() => {
-    const load = async () => {
-      const isFarming = machineState.matches('farming') || machineState.matches('onboarding')
-
-      const doRefresh = !farmIsFresh.current
-
-      // HACK: Upgrade modal does not upgrade balance and farm so mark farm as stale
-      if (machineState.matches('upgrading')) {
-        farmIsFresh.current = false
-      }
-    
-      // Load fresh data from blockchain only if there are no unsaved changes
-      if (isFarming && doRefresh && !machineState.context.blockChain.isUnsaved()) {
-        const { farm, balance: currentBalance } = await machineState.context.blockChain.getAccount()
-        setLand(farm)
-        setBalance(new Decimal(currentBalance))
-<<<<<<< HEAD
-        farmIsFresh.current = true
-=======
-
-        const marketRate = getMarketRate(machineState.context.blockChain.totalSupply())
-        const marketFruits = getMarketFruits(marketRate)
-        setFruits(marketFruits)
->>>>>>> 19c508ca
-      }
-    }
-
-    load()
-  }, [machineState])
-
-  const onChangeFruit = (fruit: Fruit) => {
-    setFruit(fruit)
-
-    localStorage.setItem('fruit', fruit)
-  }
-  const onHarvest = React.useCallback(async (landIndex: number) => {
-    const now = Math.floor(Date.now() / 1000)
-
-    const harvestedFruit = land[landIndex]
-    const transaction: Transaction = {
-      action: Action.Harvest,
-      fruit: Fruit.None,
-      landIndex,
-      createdAt: now,
-    }
-    machineState.context.blockChain.addEvent(transaction)
-
-    setLand(oldLand => oldLand.map((field, index) => index === landIndex ? { fruit: Fruit.None, createdAt: 0 } : field))
-    const price = fruits.find(item => item.fruit === harvestedFruit.fruit).sellPrice
-
-    setBalance(balance.plus(price))
-
-    send('HARVEST')
-  }, [balance, land, machineState.context.blockChain])
-  
-  const onPlant = React.useCallback(async (landIndex: number) => {
-    const price = fruits.find(item => item.fruit === fruit).buyPrice
-
-    if (balance.lt(price)) {
-        return
-    }
-
-    const now = Math.floor(Date.now() / 1000)
-    const transaction: Transaction = {
-      action: Action.Plant,
-      fruit: fruit,
-      landIndex,
-      createdAt: now,
-    }
-    machineState.context.blockChain.addEvent(transaction)
-
-    setLand(oldLand => {
-      const newLand = oldLand.map((field, index) => index === landIndex ? transaction : field)
-      return newLand
-    })
-    setBalance(balance.minus(price))
-
-    send('PLANT')
-  }, [balance, fruit, machineState.context.blockChain])
-
-  const save = async () => {
-    send('SAVE')
-  }
-  
-  const safeBalance = balance.toNumber()
-  
-  console.log({ state: machineState.value })
-  return (
-      <>
-        <Tour />
-        <Land fruits={fruits} selectedFruit={fruit} land={land} balance={safeBalance} onHarvest={onHarvest} onPlant={onPlant}/>
-
-        <span id='save-button'>
-          <Panel hasInner={false}>
-            <Button onClick={save} disabled={!isDirty || machineState.matches('timerComplete')}>
-                Save
-                {
-                  isDirty && (
-                    <Timer startAtSeconds={machineState.context.blockChain.lastSaved()}/>
-                  )
-                }
-            </Button>
-            <Button onClick={() => window.open('https://adamhannigan81.gitbook.io/sunflower-coin/')}>
-              About
-              <img src={questionMark} id="question"/>
-            </Button>
-          </Panel>
-        </span>
-
-        <div id="balance">
-          <Panel>
-            <div id="inner">
-              <img src={coin} />
-              {machineState.context.blockChain.isConnected && safeBalance}
-            </div>
-          </Panel>
-        </div>
-
-        <FruitBoard fruits={fruits} selectedFruit={fruit} onSelectFruit={onChangeFruit} land={land} balance={safeBalance}/>
-      </>
-  )
+import { getExchangeRate, getMarketRate } from '../../utils/supply'
+
+export const Farm: React.FC = () => {
+	const [balance, setBalance] = React.useState<Decimal>(new Decimal(0))
+	const [land, setLand] = React.useState<Square[]>(
+		Array(5).fill({
+			fruit: Fruit.None,
+			createdAt: 0,
+		})
+	)
+	const farmIsFresh = React.useRef(false)
+	const [fruit, setFruit] = React.useState<Fruit>(
+		(localStorage.getItem('fruit') as Fruit) || Fruit.Sunflower
+	)
+	const [fruits, setFruits] = React.useState<FruitItem[]>(FRUITS)
+	const [machineState, send] = useService<
+		Context,
+		BlockchainEvent,
+		BlockchainState
+	>(service)
+
+	const isDirty = machineState.context.blockChain.isUnsaved()
+
+	// If they have unsaved changes, alert them before leaving
+	React.useEffect(() => {
+		window.onbeforeunload = function (e) {
+			if (!isDirty) {
+				return undefined
+			}
+			e = e || window.event
+
+			// For IE and Firefox prior to version 4
+			if (e) {
+				e.returnValue = 'Sure?'
+			}
+
+			// For Safari
+			return 'Sure?'
+		}
+	}, [isDirty, machineState])
+
+	React.useEffect(() => {
+		const load = async () => {
+			const isFarming =
+				machineState.matches('farming') ||
+				machineState.matches('onboarding')
+
+			const doRefresh = !farmIsFresh.current
+
+			// HACK: Upgrade modal does not upgrade balance and farm so mark farm as stale
+			if (machineState.matches('upgrading')) {
+				farmIsFresh.current = false
+			}
+
+			// Load fresh data from blockchain only if there are no unsaved changes
+			if (
+				isFarming &&
+				doRefresh &&
+				!machineState.context.blockChain.isUnsaved()
+			) {
+				const {
+					farm,
+					balance: currentBalance,
+				} = await machineState.context.blockChain.getAccount()
+				setLand(farm)
+				setBalance(new Decimal(currentBalance))
+				farmIsFresh.current = true
+
+				const supply = await machineState.context.blockChain.totalSupply()
+				const marketRate = getMarketRate(supply)
+				const marketFruits = getMarketFruits(marketRate)
+				setFruits(marketFruits)
+			}
+		}
+
+		load()
+	}, [machineState])
+
+	const onChangeFruit = (fruit: Fruit) => {
+		setFruit(fruit)
+
+		localStorage.setItem('fruit', fruit)
+	}
+	const onHarvest = React.useCallback(
+		async (landIndex: number) => {
+			const now = Math.floor(Date.now() / 1000)
+
+			const harvestedFruit = land[landIndex]
+			const transaction: Transaction = {
+				action: Action.Harvest,
+				fruit: Fruit.None,
+				landIndex,
+				createdAt: now,
+			}
+			machineState.context.blockChain.addEvent(transaction)
+
+			setLand((oldLand) =>
+				oldLand.map((field, index) =>
+					index === landIndex
+						? { fruit: Fruit.None, createdAt: 0 }
+						: field
+				)
+			)
+			const price = fruits.find(
+				(item) => item.fruit === harvestedFruit.fruit
+			).sellPrice
+
+			setBalance(balance.plus(price))
+
+			send('HARVEST')
+		},
+		[balance, fruits, land, machineState.context.blockChain, send]
+	)
+
+	const onPlant = React.useCallback(
+		async (landIndex: number) => {
+			const price = fruits.find((item) => item.fruit === fruit).buyPrice
+
+			if (balance.lt(price)) {
+				return
+			}
+
+			const now = Math.floor(Date.now() / 1000)
+			const transaction: Transaction = {
+				action: Action.Plant,
+				fruit: fruit,
+				landIndex,
+				createdAt: now,
+			}
+			machineState.context.blockChain.addEvent(transaction)
+
+			setLand((oldLand) => {
+				const newLand = oldLand.map((field, index) =>
+					index === landIndex ? transaction : field
+				)
+				return newLand
+			})
+			setBalance(balance.minus(price))
+
+			send('PLANT')
+		},
+		[balance, fruit, fruits, machineState.context.blockChain, send]
+	)
+
+	const save = async () => {
+		send('SAVE')
+	}
+
+	const safeBalance = balance.toNumber()
+
+	console.log({ state: machineState.value })
+	return (
+		<>
+			<Tour />
+			<Land
+				fruits={fruits}
+				selectedFruit={fruit}
+				land={land}
+				balance={safeBalance}
+				onHarvest={onHarvest}
+				onPlant={onPlant}
+			/>
+
+			<span id="save-button">
+				<Panel hasInner={false}>
+					<Button
+						onClick={save}
+						disabled={
+							!isDirty || machineState.matches('timerComplete')
+						}
+					>
+						Save
+						{isDirty && (
+							<Timer
+								startAtSeconds={machineState.context.blockChain.lastSaved()}
+							/>
+						)}
+					</Button>
+					<Button
+						onClick={() =>
+							window.open(
+								'https://adamhannigan81.gitbook.io/sunflower-coin/'
+							)
+						}
+					>
+						About
+						<img src={questionMark} id="question" />
+					</Button>
+				</Panel>
+			</span>
+
+			<div id="balance">
+				<Panel>
+					<div id="inner">
+						<img src={coin} />
+						{machineState.context.blockChain.isConnected &&
+							safeBalance}
+					</div>
+				</Panel>
+			</div>
+
+			<FruitBoard
+				fruits={fruits}
+				selectedFruit={fruit}
+				onSelectFruit={onChangeFruit}
+				land={land}
+				balance={safeBalance}
+			/>
+		</>
+	)
 }
 
-export default Farm
+export default Farm