import React from 'react';
import { useService } from '@xstate/react';
import Decimal from 'decimal.js-light'

import { Land } from './Land'

import { getFruit } from '../../types/fruits'
import { Fruit, Square, Action, Transaction } from '../../types/contract'


import { service, Context, BlockchainEvent, BlockchainState } from '../../machine'

import coin from '../../images/ui/sunflower_coin.png'
import questionMark from '../../images/ui/expression_confused.png'

import { Panel } from '../ui/Panel'
import { Timer } from '../ui/Timer'
import { Button } from '../ui/Button'

import { FruitBoard } from './FruitBoard'
import { Tour } from './Tour'

export const Farm: React.FC= () => {
  const [balance, setBalance] = React.useState<Decimal>(new Decimal(0))
  const [land, setLand] = React.useState<Square[]>(Array(5).fill({
    fruit: Fruit.None,
    createdAt: 0,
  }))
<<<<<<< HEAD
  const [fruit, setFruit] = React.useState<Fruit>(Fruit.Sunflower)
  const farmIsFresh = React.useRef(false)
=======
  const [fruit, setFruit] = React.useState<Fruit>(localStorage.getItem('fruit') as Fruit || Fruit.Sunflower)
>>>>>>> 415b035a

  const [machineState, send] = useService<
    Context,
    BlockchainEvent,
    BlockchainState
  >(service);

  const isDirty = machineState.context.blockChain.isUnsaved()

  // If they have unsaved changes, alert them before leaving
  React.useEffect(() => {
    window.onbeforeunload = function (e) {
      if (!isDirty) {
        return undefined
      }
      e = e || window.event;
  
      // For IE and Firefox prior to version 4
      if (e) {
          e.returnValue = 'Sure?';
      }
  
      // For Safari
      return 'Sure?';
  };
  }, [isDirty, machineState])



  React.useEffect(() => {
    const load = async () => {
      const isFarming = machineState.matches('farming') || machineState.matches('onboarding')

      const doRefresh = !farmIsFresh.current

      // HACK: Upgrade modal does not upgrade balance and farm so mark farm as stale
      if (machineState.matches('upgrading')) {
        farmIsFresh.current = false
      }
    
      // Load fresh data from blockchain only if there are no unsaved changes
      if (isFarming && doRefresh && !machineState.context.blockChain.isUnsaved()) {
        const { farm, balance: currentBalance } = await machineState.context.blockChain.getAccount()
        setLand(farm)
        setBalance(new Decimal(currentBalance))
        farmIsFresh.current = true
      }
    }

    load()
  }, [machineState])

  const onChangeFruit = (fruit: Fruit) => {
    setFruit(fruit)

    localStorage.setItem('fruit', fruit)
  }
  const onHarvest = React.useCallback(async (landIndex: number) => {
    const now = Math.floor(Date.now() / 1000)

    const harvestedFruit = land[landIndex]
    const transaction: Transaction = {
      action: Action.Harvest,
      fruit: Fruit.None,
      landIndex,
      createdAt: now,
    }
    machineState.context.blockChain.addEvent(transaction)

    setLand(oldLand => oldLand.map((field, index) => index === landIndex ? { fruit: Fruit.None, createdAt: 0 } : field))
    const price = getFruit(harvestedFruit.fruit).sellPrice
    setBalance(balance.plus(price))

    send('HARVEST')
  }, [balance, land, machineState.context.blockChain])
  
  const onPlant = React.useCallback(async (landIndex: number) => {
    const price = getFruit(fruit).buyPrice

    if (balance.lt(price)) {
        return
    }

    const now = Math.floor(Date.now() / 1000)
    const transaction: Transaction = {
      action: Action.Plant,
      fruit: fruit,
      landIndex,
      createdAt: now,
    }
    machineState.context.blockChain.addEvent(transaction)

    setLand(oldLand => {
      const newLand = oldLand.map((field, index) => index === landIndex ? transaction : field)
      return newLand
    })
    setBalance(balance.minus(price))

    send('PLANT')
  }, [balance, fruit, machineState.context.blockChain])

  const save = async () => {
    send('SAVE')
  }
  
  const safeBalance = balance.toNumber()
  
  console.log({ state: machineState.value })
  return (
      <>
        <Tour />
        <Land selectedFruit={fruit} land={land} balance={safeBalance} onHarvest={onHarvest} onPlant={onPlant}/>

        <span id='save-button'>
          <Panel hasInner={false}>
            <Button onClick={save} disabled={!isDirty || machineState.matches('timerComplete')}>
                Save
                {
                  isDirty && (
                    <Timer startAtSeconds={machineState.context.blockChain.lastSaved()}/>
                  )
                }
            </Button>
            <Button onClick={() => window.open('https://adamhannigan81.gitbook.io/sunflower-coin/')}>
              About
              <img src={questionMark} id="question"/>
            </Button>
          </Panel>
        </span>

        <div id="balance">
          <Panel>
            <div id="inner">
              <img src={coin} />
              {machineState.context.blockChain.isConnected && safeBalance}
            </div>
          </Panel>
        </div>

        <FruitBoard selectedFruit={fruit} onSelectFruit={onChangeFruit} land={land} balance={safeBalance}/>
      </>
  )
}

export default Farm
<|MERGE_RESOLUTION|>--- conflicted
+++ resolved
@@ -26,12 +26,8 @@
     fruit: Fruit.None,
     createdAt: 0,
   }))
-<<<<<<< HEAD
-  const [fruit, setFruit] = React.useState<Fruit>(Fruit.Sunflower)
   const farmIsFresh = React.useRef(false)
-=======
   const [fruit, setFruit] = React.useState<Fruit>(localStorage.getItem('fruit') as Fruit || Fruit.Sunflower)
->>>>>>> 415b035a
 
   const [machineState, send] = useService<
     Context,
