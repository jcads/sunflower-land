--- conflicted
+++ resolved
@@ -107,12 +107,6 @@
       );
     }
 
-    const itemCount = inventory[selectedRecipe.name];
-    const limit = selectedRecipe.limit || 1;
-
-<<<<<<< HEAD
-    if (selectedRecipe.type === "ERC20" || itemCount < limit) {
-=======
     if (selectedRecipe.supply && amountLeft === 0) {
       return (
         <span id="recipe-description">
@@ -128,8 +122,10 @@
       );
     }
 
-    if (selectedRecipe.type === "ERC20" || itemCount === 0) {
->>>>>>> 43acd444
+    const itemCount = inventory[selectedRecipe.name];
+    const limit = selectedRecipe.limit || 1;
+
+    if (selectedRecipe.type === "ERC20" || itemCount < limit) {
       return (
         <>
           <div id="craft-count">
