import { createMachine, Interpreter, EventObject, interpret, assign } from 'xstate';
import { Charity } from './types/contract'
import { BlockChain } from './Blockchain';

export interface Context {
    blockChain: BlockChain
    errorCode?: 'NO_WEB3' | 'WRONG_CHAIN'
}

const hasFarm = (
    { blockChain }: Context,
) => {
    return blockChain.isTrial ||  blockChain.hasFarm
};

const MOBILE_DEVICES = /Android|webOS|iPhone|iPad|iPod|BlackBerry|IEMobile|Opera Mini/i

const isMobile = () => {
    return MOBILE_DEVICES.test(navigator.userAgent)
};

export interface FarmCreatedEvent extends EventObject {
    type: 'FARM_CREATED';
}

export interface NetworkChangedEvent extends EventObject {
    type: 'NETWORK_CHANGED';
}

export interface GetStartedEvent extends EventObject {
    type: 'GET_STARTED';
}

export interface SaveEvent extends EventObject {
    type: 'SAVE';
}

export interface TrialEvent extends EventObject {
    type: 'TRIAL';
}
export interface TimerCompleteEvent extends EventObject {
    type: 'TIMER_COMPLETE';
}


export interface DonateEvent extends EventObject {
    type: 'DONATE';
    charity: Charity
}

export interface UpgradeEvent extends EventObject {
    type: 'UPGRADE';
}

export interface FinishEvent extends EventObject {
    type: 'FINISH';
}

export interface CloseOnboardingEvent extends EventObject {
    type: 'CLOSE';
}

export interface NextOnboardingEvent extends EventObject {
    type: 'NEXT';
}

export interface HarvestedOnboardingEvent extends EventObject {
    type: 'HARVEST';
}

export interface PlantedOnboardingEvent extends EventObject {
    type: 'PLANT';
}


type OnboardingEvent = CloseOnboardingEvent | NextOnboardingEvent | HarvestedOnboardingEvent | PlantedOnboardingEvent

export type BlockchainEvent =
    | FarmCreatedEvent
    | NetworkChangedEvent
    | GetStartedEvent
    | SaveEvent
    | UpgradeEvent
    | DonateEvent
    | TrialEvent
<<<<<<< HEAD
    | TimerCompleteEvent
=======
    | FinishEvent
    | CloseOnboardingEvent
    | OnboardingEvent
>>>>>>> 94108cff


export type OnboardingStates = 'harvesting' | 'token' | 'planting' | 'saving' | 'market'

export type BlockchainState = {
    value:
        'loading'
        | 'initial'
        | 'registering'
        | 'creating'
        | 'onboarding'
        | 'farming'
        | 'failure'
        | 'upgrading'
        | 'saving'
<<<<<<< HEAD
        | 'timerComplete'
=======
        | 'unsupported'
        | OnboardingStates
>>>>>>> 94108cff
    context: Context;
};

export type BlockchainInterpreter = Interpreter<
        Context,
        any,
        BlockchainEvent,
        BlockchainState
    >
export const blockChainMachine = createMachine<
    Context,
    BlockchainEvent,
    BlockchainState
>({
    id: 'farmMachine',
    initial: 'initial',
    context: {
        blockChain: new BlockChain(),
        errorCode: null,
    },
    states: {
        initial: {
            on: {
                GET_STARTED: [{
                    target: 'unsupported',
                    cond: isMobile,
                }, {
                    target: 'loading',
                }]
            }
        },
        loading: {
            invoke: {
                src: ({ blockChain }) => blockChain.initialise(),
                onDone: [
                    {
                        target: 'farming',
                        cond: hasFarm,
                    },
                    {
                        target: 'registering'
                    }
                ],
                onError: {
                    target: 'failure',
                    actions:  assign({
                        errorCode: (context, event) => event.data.message,
                    }),
                },
            },
        },
        registering: {
            on: {
                DONATE: {
                    target: 'creating',
                },
            }
        },
        creating: {
            invoke: {
                src: ({ blockChain }, event) => blockChain.createFarm((event as DonateEvent).charity),
                onDone: {
                    target: 'onboarding',
                },
                onError: {
                    target: 'failure',
                    actions:  assign({
                        errorCode: (context, event) => event.data.message,
                    }),
                },
            },
        },
        onboarding: {
            on: {
                FINISH: {
                    target: 'farming'
                },
                CLOSE: {
                    target: 'farming',
                }
            },
            initial: 'harvesting',
            states: {
              harvesting: {
                on: {
                    HARVEST: { target: 'token' }
                }
              },
              token: {
                on: {
                    NEXT: { target: 'planting' }
                }
              },
              planting: {
                on: {
                    PLANT: { target: 'saving' }
                }
              },
              saving: {
                  on: {
                    NEXT: { target: 'market' }
                  }
              },
              market: {},
            }
        },
        farming: {
            on: {
                SAVE: {
                    target: 'saving',
                },
                UPGRADE: {
                    target: 'upgrading'
                },
                TIMER_COMPLETE: {
                    target: 'timerComplete'
                }
            }
        },
        saving: {
            invoke: {
                id: 'save',
                src: async ({ blockChain }, event) => blockChain.save(),
                onDone: {
                    target: 'farming',
                    // actions - assign() data?
                },
                onError: {
                    target: 'failure',
                    actions:  assign({
                        errorCode: (context, event) => event.data.message,
                    }),
                }
            }
        },
        upgrading: {
            invoke: {
                id: 'upgrading',
                src: async ({ blockChain }) => {
                    await blockChain.levelUp()
                },
                onDone: {
                    target: 'farming',
                },
                onError: {
                    target: 'failure',
                    actions:  assign({
                        errorCode: (context, event) => event.data.message,
                    }),
                }
            }
        },
        failure: {
            on: {
                NETWORK_CHANGED: {
                    target: 'loading',
                    actions: (context) => { context.blockChain.endTrialMode() }
                },
                TRIAL: {
                    target: 'onboarding',
                    actions: (context) => { context.blockChain.startTrialMode() }
                }
            }
        },
<<<<<<< HEAD
        timerComplete: {
            type: 'final'
        }
=======
        unsupported: {},
>>>>>>> 94108cff
    }
  });

export const service = interpret<Context,
    any,
    BlockchainEvent,
    BlockchainState
>(blockChainMachine)

service.start()<|MERGE_RESOLUTION|>--- conflicted
+++ resolved
@@ -83,13 +83,10 @@
     | UpgradeEvent
     | DonateEvent
     | TrialEvent
-<<<<<<< HEAD
     | TimerCompleteEvent
-=======
     | FinishEvent
     | CloseOnboardingEvent
     | OnboardingEvent
->>>>>>> 94108cff
 
 
 export type OnboardingStates = 'harvesting' | 'token' | 'planting' | 'saving' | 'market'
@@ -105,12 +102,9 @@
         | 'failure'
         | 'upgrading'
         | 'saving'
-<<<<<<< HEAD
         | 'timerComplete'
-=======
         | 'unsupported'
         | OnboardingStates
->>>>>>> 94108cff
     context: Context;
 };
 
@@ -275,13 +269,10 @@
                 }
             }
         },
-<<<<<<< HEAD
         timerComplete: {
             type: 'final'
         }
-=======
         unsupported: {},
->>>>>>> 94108cff
     }
   });
 
