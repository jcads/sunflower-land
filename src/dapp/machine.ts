import {
  createMachine,
  Interpreter,
  EventObject,
  interpret,
  assign,
} from "xstate";
import { Charity } from "./types/contract";
import { BlockChain } from "./Blockchain";
import { Recipe } from "./types/crafting";

export interface Context {
  blockChain: BlockChain;
  errorCode?: "NO_WEB3" | "WRONG_CHAIN";
}

const hasFarm = ({ blockChain }: Context) => {
  return blockChain.isTrial || blockChain.hasFarm;
};

const MOBILE_DEVICES =
  /Android|webOS|iPhone|iPad|iPod|BlackBerry|IEMobile|Opera Mini/i;

const isMobile = () => {
  return MOBILE_DEVICES.test(navigator.userAgent);
};

export interface FarmCreatedEvent extends EventObject {
  type: "FARM_CREATED";
}

export interface NetworkChangedEvent extends EventObject {
  type: "NETWORK_CHANGED";
}

export interface GetStartedEvent extends EventObject {
  type: "GET_STARTED";
}

export interface SaveEvent extends EventObject {
  type: "SAVE";
}

export interface RetryEvent extends EventObject {
    type: 'RETRY';
}

export interface TrialEvent extends EventObject {
  type: "TRIAL";
}
export interface TimerCompleteEvent extends EventObject {
  type: "TIMER_COMPLETE";
}

export interface DonateEvent extends EventObject {
  type: "DONATE";
  donation: {
    charity: Charity;
    value: string;
  };
}

export interface UpgradeEvent extends EventObject {
  type: "UPGRADE";
}

export interface FinishEvent extends EventObject {
  type: "FINISH";
}

export interface CloseOnboardingEvent extends EventObject {
  type: "CLOSE";
}

export interface NextOnboardingEvent extends EventObject {
  type: "NEXT";
}

export interface HarvestedOnboardingEvent extends EventObject {
  type: "HARVEST";
}

export interface PlantedOnboardingEvent extends EventObject {
  type: "PLANT";
}

export interface CraftEvent extends EventObject {
  type: "CRAFT";
  recipe: Recipe;
  amount: number;
}

export interface ChopEvent extends EventObject {
  type: "CHOP";
  resource: string;
  amount: number;
}

export interface MineEvent extends EventObject {
  type: "MINE";
  resource: string;
  amount: number;
}

type OnboardingEvent =
  | CloseOnboardingEvent
  | NextOnboardingEvent
  | HarvestedOnboardingEvent
  | PlantedOnboardingEvent;

export type BlockchainEvent =
<<<<<<< HEAD
    | FarmCreatedEvent
    | NetworkChangedEvent
    | GetStartedEvent
    | SaveEvent
    | UpgradeEvent
    | DonateEvent
    | TrialEvent
    | TimerCompleteEvent
    | FinishEvent
    | CloseOnboardingEvent
    | OnboardingEvent
    | RetryEvent
    | {
        type: 'ACCOUNT_CHANGED'
    }
    | {
        type: 'OPEN_REWARD'
=======
  | FarmCreatedEvent
  | NetworkChangedEvent
  | GetStartedEvent
  | SaveEvent
  | UpgradeEvent
  | DonateEvent
  | TrialEvent
  | TimerCompleteEvent
  | FinishEvent
  | CloseOnboardingEvent
  | OnboardingEvent
  | CraftEvent
  | ChopEvent
  | MineEvent
  | {
      type: "ACCOUNT_CHANGED";
>>>>>>> 81dc8ee7
    }
  | {
      type: "OPEN_REWARD";
    };

export type OnboardingStates =
  | "harvesting"
  | "token"
  | "planting"
  | "saving"
  | "market";

export type BlockchainState = {
  value:
    | "loading"
    | "initial"
    | "registering"
    | "creating"
    | "onboarding"
    | "farming"
    | "failure"
    | "upgrading"
    | "rewarding"
    | "saving"
    | "crafting"
    | "chopping"
    | "mining"
    | "timerComplete"
    | "unsupported"
    | "saveFailure"
    | OnboardingStates;
  context: Context;
};

export type BlockchainInterpreter = Interpreter<
  Context,
  any,
  BlockchainEvent,
  BlockchainState
>;
export const blockChainMachine = createMachine<
  Context,
  BlockchainEvent,
  BlockchainState
>({
  id: "farmMachine",
  initial: "initial",
  context: {
    blockChain: new BlockChain(),
    errorCode: null,
  },
  states: {
    initial: {
      on: {
        GET_STARTED: [
          {
            target: "unsupported",
            cond: isMobile,
          },
          {
            target: "loading",
          },
        ],
      },
    },
    loading: {
      invoke: {
        src: ({ blockChain }) => blockChain.initialise(),
        onDone: [
          {
            target: "farming",
            cond: hasFarm,
          },
          {
            target: "registering",
          },
        ],
        onError: {
          target: "failure",
          actions: assign({
            errorCode: (context, event) => event.data.message,
          }),
        },
      },
    },
    registering: {
      on: {
        DONATE: {
          target: "creating",
        },
      },
    },
    creating: {
      invoke: {
        src: ({ blockChain }, event) =>
          blockChain.createFarm((event as DonateEvent).donation),
        onDone: {
          target: "onboarding",
        },
        onError: {
          target: "registering",
          actions: assign({
            errorCode: (context, event) => event.data.message,
          }),
        },
      },
    },
    onboarding: {
      on: {
        FINISH: {
          target: "farming",
        },
        CLOSE: {
          target: "farming",
        },
      },
      initial: "harvesting",
      states: {
        harvesting: {
          on: {
            HARVEST: { target: "token" },
          },
        },
        token: {
          on: {
            NEXT: { target: "planting" },
          },
        },
        planting: {
          on: {
            PLANT: { target: "saving" },
          },
        },
        saving: {
          on: {
            NEXT: { target: "market" },
          },
        },
        market: {},
      },
    },
    farming: {
      on: {
        SAVE: {
          target: "saving",
        },
        UPGRADE: {
          target: "upgrading",
        },
        OPEN_REWARD: {
          target: "rewarding",
        },
        CRAFT: {
          target: "crafting",
        },
        CHOP: {
          target: "chopping",
        },
        MINE: {
          target: "mining",
        },
        TIMER_COMPLETE: {
          target: "timerComplete",
        },
        ACCOUNT_CHANGED: {
          target: "loading",
          actions: (context) => context.blockChain.resetFarm(),
        },
      },
    },
    saving: {
      invoke: {
        id: "save",
        src: async ({ blockChain }, event) => blockChain.save(),
        onDone: {
          target: "farming",
          // actions - assign() data?
        },
        onError: {
          target: "saveFailure",
          actions: assign({
            errorCode: (context, event) => event.data.message,
          }),
        },
      },
    },
    upgrading: {
      invoke: {
        id: "upgrading",
        src: async ({ blockChain }) => {
          await blockChain.levelUp();
        },
        onDone: {
          target: "farming",
        },
        onError: {
          target: "failure",
          actions: assign({
            errorCode: (context, event) => event.data.message,
          }),
        },
      },
    },
    rewarding: {
      invoke: {
        id: "rewarding",
        src: async ({ blockChain }, event) => blockChain.receiveReward(),
        onDone: {
          target: "farming",
          // actions - assign() data?
        },
        onError: {
          target: "failure",
          actions: assign({
            errorCode: (context, event) => event.data.message,
          }),
        },
      },
    },
    crafting: {
      invoke: {
        id: "crafting",
        src: async ({ blockChain }, event) =>
          blockChain.craft(event as CraftEvent),
        onDone: {
          target: "farming",
          // actions - assign() data?
        },
        onError: {
          target: "failure",
          actions: assign({
            errorCode: (context, event) => event.data.message,
          }),
        },
      },
    },
    chopping: {
      invoke: {
        id: "chopping",
        src: async ({ blockChain }, event) =>
          blockChain.stake(event as ChopEvent),
        onDone: {
          target: "farming",
          // actions - assign() data?
        },
        onError: {
          target: "failure",
          actions: assign({
            errorCode: (context, event) => event.data.message,
          }),
        },
      },
    },
    mining: {
      invoke: {
        id: "mining",
        src: async ({ blockChain }, event) =>
          blockChain.stake(event as ChopEvent),
        onDone: {
          target: "farming",
        },
        onError: {
          target: "failure",
          actions: assign({
            errorCode: (context, event) => event.data.message,
          }),
        },
      },
    },
    failure: {
      on: {
        NETWORK_CHANGED: {
          target: "loading",
          actions: (context) => {
            context.blockChain.endTrialMode();
          },
        },
        TRIAL: {
          target: "onboarding",
          actions: (context) => {
            context.blockChain.startTrialMode();
          },
        },
      },
    },
    saveFailure: {
      on: {
        SAVE: {
          target: "saving",
          actions: (context) => {
            context.blockChain.offsetTime();
          },
        },
      },
    },
    timerComplete: {
      on: {
        SAVE: {
          target: "saving",
          actions: (context) => {
            context.blockChain.offsetTime();
          },
        },
      },
    },
    unsupported: {},
  },
});

export const service = interpret<
  Context,
  any,
  BlockchainEvent,
  BlockchainState
>(blockChainMachine);

service.start();<|MERGE_RESOLUTION|>--- conflicted
+++ resolved
@@ -42,7 +42,7 @@
 }
 
 export interface RetryEvent extends EventObject {
-    type: 'RETRY';
+  type: "RETRY";
 }
 
 export interface TrialEvent extends EventObject {
@@ -109,25 +109,6 @@
   | PlantedOnboardingEvent;
 
 export type BlockchainEvent =
-<<<<<<< HEAD
-    | FarmCreatedEvent
-    | NetworkChangedEvent
-    | GetStartedEvent
-    | SaveEvent
-    | UpgradeEvent
-    | DonateEvent
-    | TrialEvent
-    | TimerCompleteEvent
-    | FinishEvent
-    | CloseOnboardingEvent
-    | OnboardingEvent
-    | RetryEvent
-    | {
-        type: 'ACCOUNT_CHANGED'
-    }
-    | {
-        type: 'OPEN_REWARD'
-=======
   | FarmCreatedEvent
   | NetworkChangedEvent
   | GetStartedEvent
@@ -144,7 +125,6 @@
   | MineEvent
   | {
       type: "ACCOUNT_CHANGED";
->>>>>>> 81dc8ee7
     }
   | {
       type: "OPEN_REWARD";
