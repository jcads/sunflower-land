import React from 'react';
import Modal from 'react-bootstrap/Modal';
import { useService } from '@xstate/react';

import { service, Context, BlockchainEvent, BlockchainState } from './machine'

import { Charity as Charities } from './types/contract'

<<<<<<< HEAD
import { Charity, Connecting, Welcome, Creating, Saving, Error, TimerComplete } from './components/modals'
=======
import { Charity, Connecting, Welcome, Creating, Saving, Error, Unsupported } from './components/modals'
>>>>>>> 94108cff
import Farm from './components/farm/Farm'

import './App.css'

export const App: React.FC = () => {
  const [machineState, send] = useService<
    Context,
    BlockchainEvent,
    BlockchainState
  >(service);

  React.useEffect(() => {
    if (window.ethereum) {
      window.ethereum.on('networkChanged', () => {
        console.log('Network changed')
        send('NETWORK_CHANGED')
      });
    }
  }, [send])
  
  const getStarted = () => {
    send('GET_STARTED')
  }

  const createFarm = (charity: Charities) => {
    send('DONATE', { charity })
  }

  return (
    <div id='container'>
        <Farm />
        <Modal centered show={machineState.matches('loading')}>
          <Connecting/>
        </Modal>

        <Modal centered show={machineState.matches('unsupported')}>
          <Unsupported/>
        </Modal>

        <Modal centered show={machineState.matches('initial')}>
          <Welcome onGetStarted={getStarted} />
        </Modal>

        <Modal centered show={machineState.matches('registering')}>
          <Charity onSelect={createFarm} />
        </Modal>

        <Modal centered show={machineState.matches('creating')}>
          <Creating />
        </Modal>

        <Modal centered show={machineState.matches('saving') || machineState.matches('upgrading')}>
          <Saving />
        </Modal>

        <Modal centered show={machineState.matches('timerComplete')}>
          <TimerComplete />
        </Modal>

        <Modal centered show={machineState.matches('failure')}>
          <Error code={machineState.context.errorCode} />
        </Modal>
    </div>
  )
}

export default App
<|MERGE_RESOLUTION|>--- conflicted
+++ resolved
@@ -6,11 +6,9 @@
 
 import { Charity as Charities } from './types/contract'
 
-<<<<<<< HEAD
-import { Charity, Connecting, Welcome, Creating, Saving, Error, TimerComplete } from './components/modals'
-=======
-import { Charity, Connecting, Welcome, Creating, Saving, Error, Unsupported } from './components/modals'
->>>>>>> 94108cff
+
+import { Charity, Connecting, Welcome, Creating, Saving, Error, TimerComplete, Unsupported } from './components/modals'
+
 import Farm from './components/farm/Farm'
 
 import './App.css'
