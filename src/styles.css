@import "tailwindcss/base";
@import "tailwindcss/components";
@import "tailwindcss/utilities";

@layer utilities {
  @variants responsive {
    .text-shadow {
      text-shadow: 1px 1px black;
<<<<<<< HEAD
    }

    .text-shadow-md {
      text-shadow: 2px 2px black;
    }

    .text-shadow-none {
      text-shadow: none;
    }

    .img-highlight {
      filter: drop-shadow(1px 1px 0px white) drop-shadow(-1px 0px 0px white)
        drop-shadow(0px -1px 0px white);
    }
=======
    }

    .text-shadow-md {
      text-shadow: 2px 2px black;
    }

    .text-shadow-none {
      text-shadow: none;
    }

    .img-highlight {
      filter: drop-shadow(1px 1px 0px white) drop-shadow(-1px 0px 0px white)
        drop-shadow(0px -1px 0px white);
    }
>>>>>>> 4e191e46
  }
}

body {
  font-family: "Press Start 2p", sans-serif;
  overflow: hidden;
<<<<<<< HEAD
  text-shadow: 1px 1px black;
=======
>>>>>>> 4e191e46
}

* {
  -moz-user-select: none;
  -khtml-user-select: none;
  -webkit-user-select: none;

  /*
        Introduced in Internet Explorer 10.
        See http://ie.microsoft.com/testdrive/HTML5/msUserSelect/
      */
  -ms-user-select: none;
  user-select: none;
}

/*
  Override React Bootstrap styles that don't play nicely
*/
.modal-content {
  background: transparent;
  border: none;
}

/* Disable default border */
.accordion-button {
  outline: none !important;
  box-shadow: none !important;
}

/* Replace default chevron image */
.accordion-button::after {
  background-image: url("./assets/icons/indicator.png") !important;
}

img {
  image-rendering: pixelated;
}

@keyframes floating {
  from {
    transform: translate(0, 0px);
  }
  65% {
    transform: translate(0, 10px);
  }
  to {
    transform: translate(0, -0px);
  }
}

@keyframes marquee-like-effect {
  from {
    transform: translateX(100%);
  }
  to {
    transform: translateX(-100%);
  }
}

<<<<<<< HEAD
@keyframes ellipsis {
  to {
    transform: translateY(-6em);
  }
}

.two-line-ellipsis {
  text-overflow: ellipsis;
  overflow: hidden;
  width: 100%;
  display: -webkit-box;
  -webkit-line-clamp: 3;
  -webkit-box-orient: vertical;
}

/* Loading ellipsis animation that will be added to the end of text ie Loading... */
.loading {
  display: inline-block;
  overflow: hidden;
  height: 1.5rem;
  line-height: 1.5em;
  vertical-align: text-bottom;
}

.loading::after {
  display: inline-table;
  white-space: pre;
  text-align: left;
  content: "\A.\A..\A...";
  animation: ellipsis 1s steps(4) infinite;
}

/* Bootstrap override */
.carousel-control-next,
.carousel-control-prev {
  opacity: 1;
}

.carousel-indicators {
  bottom: -42px;
}

#default-radio:checked[type="radio"] {
  background-image: url(assets/icons/confirm.png);
=======
@keyframes pulsate {
  0% {
    transform: scale(1);
  }
  50% {
    transform: scale(1.5);
  }
  100% {
    transform: scale(1);
  }
>>>>>>> 4e191e46
}<|MERGE_RESOLUTION|>--- conflicted
+++ resolved
@@ -6,7 +6,6 @@
   @variants responsive {
     .text-shadow {
       text-shadow: 1px 1px black;
-<<<<<<< HEAD
     }
 
     .text-shadow-md {
@@ -21,32 +20,13 @@
       filter: drop-shadow(1px 1px 0px white) drop-shadow(-1px 0px 0px white)
         drop-shadow(0px -1px 0px white);
     }
-=======
-    }
-
-    .text-shadow-md {
-      text-shadow: 2px 2px black;
-    }
-
-    .text-shadow-none {
-      text-shadow: none;
-    }
-
-    .img-highlight {
-      filter: drop-shadow(1px 1px 0px white) drop-shadow(-1px 0px 0px white)
-        drop-shadow(0px -1px 0px white);
-    }
->>>>>>> 4e191e46
   }
 }
 
 body {
   font-family: "Press Start 2p", sans-serif;
   overflow: hidden;
-<<<<<<< HEAD
   text-shadow: 1px 1px black;
-=======
->>>>>>> 4e191e46
 }
 
 * {
@@ -68,6 +48,15 @@
 .modal-content {
   background: transparent;
   border: none;
+}
+
+.carousel-control-next,
+.carousel-control-prev {
+  opacity: 1;
+}
+
+.carousel-indicators {
+  bottom: -42px;
 }
 
 /* Disable default border */
@@ -106,10 +95,21 @@
   }
 }
 
-<<<<<<< HEAD
 @keyframes ellipsis {
   to {
     transform: translateY(-6em);
+  }
+}
+
+@keyframes pulsate {
+  0% {
+    transform: scale(1);
+  }
+  50% {
+    transform: scale(1.5);
+  }
+  100% {
+    transform: scale(1);
   }
 }
 
@@ -137,30 +137,4 @@
   text-align: left;
   content: "\A.\A..\A...";
   animation: ellipsis 1s steps(4) infinite;
-}
-
-/* Bootstrap override */
-.carousel-control-next,
-.carousel-control-prev {
-  opacity: 1;
-}
-
-.carousel-indicators {
-  bottom: -42px;
-}
-
-#default-radio:checked[type="radio"] {
-  background-image: url(assets/icons/confirm.png);
-=======
-@keyframes pulsate {
-  0% {
-    transform: scale(1);
-  }
-  50% {
-    transform: scale(1.5);
-  }
-  100% {
-    transform: scale(1);
-  }
->>>>>>> 4e191e46
 }