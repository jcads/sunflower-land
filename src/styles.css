@import "tailwindcss/base";
@import "tailwindcss/components";
@import "tailwindcss/utilities";

@layer utilities {
    @variants responsive {
        .text-shadow {
            text-shadow: 1px 1px black;
        }

        .text-shadow-md {
            text-shadow: 2px 2px black;
        }

        .text-shadow-none {
            text-shadow: none;
        }

        .img-highlight {
            filter: drop-shadow(1px 1px 0px white) drop-shadow(-1px 0px 0px white) drop-shadow(0px -1px 0px white);
        }
    }
}

body {
<<<<<<< HEAD
  font-family: "Press Start 2p", sans-serif;
  overflow: hidden;
  text-shadow: 1px 1px black;
=======
    font-family: "Press Start 2p", sans-serif;
    overflow: hidden;
>>>>>>> 6895d042
}

* {
    -moz-user-select: none;
    -khtml-user-select: none;
    -webkit-user-select: none;

    /*
        Introduced in Internet Explorer 10.
        See http://ie.microsoft.com/testdrive/HTML5/msUserSelect/
      */
    -ms-user-select: none;
    user-select: none;
}

/*
  Override React Bootstrap styles that don't play nicely
*/
.modal-content {
    background: transparent;
    border: none;
}

img {
    image-rendering: pixelated;
}

@keyframes floating {
    from {
        transform: translate(0, 0px);
    }
    65% {
        transform: translate(0, 10px);
    }
    to {
        transform: translate(0, -0px);
    }
}

@keyframes marquee-like-effect {
    from {
        transform: translateX(100%);
    }
    to {
        transform: translateX(-100%);
    }
}<|MERGE_RESOLUTION|>--- conflicted
+++ resolved
@@ -3,78 +3,74 @@
 @import "tailwindcss/utilities";
 
 @layer utilities {
-    @variants responsive {
-        .text-shadow {
-            text-shadow: 1px 1px black;
-        }
+  @variants responsive {
+    .text-shadow {
+      text-shadow: 1px 1px black;
+    }
 
-        .text-shadow-md {
-            text-shadow: 2px 2px black;
-        }
+    .text-shadow-md {
+      text-shadow: 2px 2px black;
+    }
 
-        .text-shadow-none {
-            text-shadow: none;
-        }
+    .text-shadow-none {
+      text-shadow: none;
+    }
 
-        .img-highlight {
-            filter: drop-shadow(1px 1px 0px white) drop-shadow(-1px 0px 0px white) drop-shadow(0px -1px 0px white);
-        }
+    .img-highlight {
+      filter: drop-shadow(1px 1px 0px white) drop-shadow(-1px 0px 0px white)
+        drop-shadow(0px -1px 0px white);
     }
+  }
 }
 
 body {
-<<<<<<< HEAD
   font-family: "Press Start 2p", sans-serif;
   overflow: hidden;
   text-shadow: 1px 1px black;
-=======
-    font-family: "Press Start 2p", sans-serif;
-    overflow: hidden;
->>>>>>> 6895d042
 }
 
 * {
-    -moz-user-select: none;
-    -khtml-user-select: none;
-    -webkit-user-select: none;
+  -moz-user-select: none;
+  -khtml-user-select: none;
+  -webkit-user-select: none;
 
-    /*
+  /*
         Introduced in Internet Explorer 10.
         See http://ie.microsoft.com/testdrive/HTML5/msUserSelect/
       */
-    -ms-user-select: none;
-    user-select: none;
+  -ms-user-select: none;
+  user-select: none;
 }
 
 /*
   Override React Bootstrap styles that don't play nicely
 */
 .modal-content {
-    background: transparent;
-    border: none;
+  background: transparent;
+  border: none;
 }
 
 img {
-    image-rendering: pixelated;
+  image-rendering: pixelated;
 }
 
 @keyframes floating {
-    from {
-        transform: translate(0, 0px);
-    }
-    65% {
-        transform: translate(0, 10px);
-    }
-    to {
-        transform: translate(0, -0px);
-    }
+  from {
+    transform: translate(0, 0px);
+  }
+  65% {
+    transform: translate(0, 10px);
+  }
+  to {
+    transform: translate(0, -0px);
+  }
 }
 
 @keyframes marquee-like-effect {
-    from {
-        transform: translateX(100%);
-    }
-    to {
-        transform: translateX(-100%);
-    }
+  from {
+    transform: translateX(100%);
+  }
+  to {
+    transform: translateX(-100%);
+  }
 }